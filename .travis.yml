--- conflicted
+++ resolved
@@ -8,11 +8,7 @@
   - "3.7-dev"
   - "nightly"
 matrix:
-<<<<<<< HEAD
-  allow-failures:
-=======
   allow_failures:
->>>>>>> 31ebd553
     - python: "3.7-dev"
     - python: "nightly"
   fast_finish: true
