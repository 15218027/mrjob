--- conflicted
+++ resolved
@@ -45,12 +45,9 @@
 from mrjob.conf import combine_paths
 from mrjob.conf import combine_path_lists
 from mrjob.conf import load_opts_from_mrjob_conf
-<<<<<<< HEAD
+from mrjob.conf import OptionStore
 from mrjob.fs.local import LocalFilesystem
 from mrjob.fs.multi import MultiFilesystem
-=======
-from mrjob.conf import OptionStore
->>>>>>> c95053c1
 from mrjob.util import cmd_line
 from mrjob.util import file_ext
 from mrjob.util import tar_and_gzip
@@ -385,12 +382,8 @@
                              ``#localname`` to the path; otherwise we just use
                              the name of the file
         """
-<<<<<<< HEAD
-        self._set_opts(opts, conf_path)
+        self._opts = self.OPTION_STORE_CLASS(self.alias, opts, conf_path)
         self._fs = None
-=======
-        self._opts = self.OPTION_STORE_CLASS(self.alias, opts, conf_path)
->>>>>>> c95053c1
 
         # we potentially have a lot of files to copy, so we keep track
         # of them as a list of dictionaries, with the following keys:
