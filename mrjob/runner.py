# -*- coding: utf-8 -*-
# Copyright 2009-2015 Yelp and Contributors
#
# Licensed under the Apache License, Version 2.0 (the "License");
# you may not use this file except in compliance with the License.
# You may obtain a copy of the License at
#
# http://www.apache.org/licenses/LICENSE-2.0
#
# Unless required by applicable law or agreed to in writing, software
# distributed under the License is distributed on an "AS IS" BASIS,
# WITHOUT WARRANTIES OR CONDITIONS OF ANY KIND, either express or implied.
# See the License for the specific language governing permissions and
# limitations under the License.
<<<<<<< HEAD
=======

>>>>>>> a5408c7d
"""Base class for all runners."""

import copy
import datetime
import getpass
import logging
import os
import os.path
import pipes
import pprint
import re
import shutil
import sys
from subprocess import CalledProcessError
from subprocess import Popen
from subprocess import PIPE
from subprocess import check_call
import tempfile

try:
    from cStringIO import StringIO
    StringIO  # quiet "redefinition of unused ..." warning from pyflakes
except ImportError:
    from StringIO import StringIO

try:
    import simplejson as json
    JSONDecodeError = json.JSONDecodeError
except:
    import json
    JSONDecodeError = ValueError

from mrjob.compat import add_translated_jobconf_for_hadoop_version
from mrjob.compat import supports_combiners_in_hadoop_streaming
from mrjob.compat import uses_generic_jobconf
from mrjob.conf import combine_cmds
from mrjob.conf import combine_dicts
from mrjob.conf import combine_envs
from mrjob.conf import combine_local_envs
from mrjob.conf import combine_lists
from mrjob.conf import combine_paths
from mrjob.conf import combine_path_lists
from mrjob.conf import load_opts_from_mrjob_confs
from mrjob.conf import OptionStore
from mrjob.fs.local import LocalFilesystem
from mrjob.setup import WorkingDirManager
from mrjob.setup import parse_legacy_hash_path
from mrjob.setup import parse_setup_cmd
from mrjob.step import STEP_TYPES
from mrjob.util import bash_wrap
from mrjob.util import cmd_line
from mrjob.util import file_ext
from mrjob.util import tar_and_gzip


log = logging.getLogger(__name__)

# use to detect globs and break into the part before and after the glob
GLOB_RE = re.compile(r'^(.*?)([\[\*\?].*)$')

#: cleanup options:
#:
#: * ``'ALL'``: delete local scratch, remote scratch, and logs; stop job flow
#:   if on EMR and the job is not done when cleanup is run.
#: * ``'LOCAL_SCRATCH'``: delete local scratch only
#: * ``'LOGS'``: delete logs only
#: * ``'NONE'``: delete nothing
#: * ``'REMOTE_SCRATCH'``: delete remote scratch only
#: * ``'SCRATCH'``: delete local and remote scratch, but not logs
#: * ``'JOB'``: stop job if on EMR and the job is not done when cleanup runs
#: * ``'JOB_FLOW'``: terminate the job flow if on EMR and the job is not done
#:    on cleanup
#: * ``'IF_SUCCESSFUL'`` (deprecated): same as ``ALL``. Not supported for
#:   ``cleanup_on_failure``.
CLEANUP_CHOICES = ['ALL', 'LOCAL_SCRATCH', 'LOGS', 'NONE', 'REMOTE_SCRATCH',
                   'SCRATCH', 'JOB', 'IF_SUCCESSFUL', 'JOB_FLOW']

_STEP_RE = re.compile(r'^M?C?R?$')

# buffer for piping files into sort on Windows
_BUFFER_SIZE = 4096


class RunnerOptionStore(OptionStore):

    # Test cases for this class live in tests.test_option_store rather than
    # tests.test_runner.

    ALLOWED_KEYS = OptionStore.ALLOWED_KEYS.union(set([
        'base_tmp_dir',
        'bootstrap_mrjob',
        'cleanup',
        'cleanup_on_failure',
        'cmdenv',
        'hadoop_extra_args',
        'hadoop_streaming_jar',
        'hadoop_version',
        'interpreter',
        'jobconf',
        'job_name',
        'label',
        'owner',
        'python_archives',
        'python_bin',
        'setup',
        'setup_cmds',
        'setup_scripts',
        'sh_bin',
        'steps_interpreter',
        'steps_python_bin',
        'strict_protocols',
        'upload_archives',
        'upload_files',
        'check_input_paths',
    ]))

    COMBINERS = combine_dicts(OptionStore.COMBINERS, {
        'base_tmp_dir': combine_paths,
        'cmdenv': combine_envs,
        'hadoop_extra_args': combine_lists,
        'interpreter': combine_cmds,
        'jobconf': combine_dicts,
        'python_archives': combine_path_lists,
        'python_bin': combine_cmds,
        'setup': combine_lists,
        'setup_cmds': combine_lists,
        'setup_scripts': combine_path_lists,
        'sh_bin': combine_cmds,
        'steps_interpreter': combine_cmds,
        'steps_python_bin': combine_cmds,
        'upload_archives': combine_path_lists,
        'upload_files': combine_path_lists,
    })

    def __init__(self, alias, opts, conf_paths):
        """
        :param alias: Runner alias (e.g. ``'local'``)
        :param opts: Options from the command line
        :param conf_paths: Either a file path or an iterable of paths to config
                           files
        """
        super(RunnerOptionStore, self).__init__()

        # sanitize incoming options and issue warnings for bad keys
        opts = self.validated_options(
            opts, 'Got unexpected keyword arguments: %s')

        unsanitized_opt_dicts = load_opts_from_mrjob_confs(
            alias, conf_paths=conf_paths)

        for path, mrjob_conf_opts in unsanitized_opt_dicts:
            self.cascading_dicts.append(self.validated_options(
                mrjob_conf_opts,
                'Got unexpected opts from %s: %%s' % path))

        self.cascading_dicts.append(opts)

        if (len(self.cascading_dicts) > 2 and
                all(len(d) == 0 for d in self.cascading_dicts[2:-1]) and
                (len(conf_paths or []) > 0 or len(opts) == 0)):
            log.warning('No configs specified for %s runner' % alias)

        self.populate_values_from_cascading_dicts()

        self._validate_cleanup()

        self._fix_interp_options()

        log.debug('Active configuration:')
        log.debug(pprint.pformat(self))

    def default_options(self):
        super_opts = super(RunnerOptionStore, self).default_options()

        try:
            owner = getpass.getuser()
        except:
            owner = None

        return combine_dicts(super_opts, {
            'base_tmp_dir': tempfile.gettempdir(),
            'bootstrap_mrjob': True,
            'cleanup': ['ALL'],
            'cleanup_on_failure': ['NONE'],
            'hadoop_version': '0.20',
            'owner': owner,
            'sh_bin': ['sh', '-ex'],
            'check_input_paths': True
        })

    def _validate_cleanup(self):
        # old API accepts strings for cleanup
        # new API wants lists
        for opt_key in ('cleanup', 'cleanup_on_failure'):
            if isinstance(self[opt_key], basestring):
                self[opt_key] = [self[opt_key]]

        def validate_cleanup(error_str, opt_list):
            for choice in opt_list:
                if choice not in CLEANUP_CHOICES:
                    raise ValueError(error_str % choice)
            if 'NONE' in opt_list and len(set(opt_list)) > 1:
                raise ValueError(
                    'Cannot clean up both nothing and something!')

        cleanup_error = ('cleanup must be one of %s, not %%s' %
                         ', '.join(CLEANUP_CHOICES))
        validate_cleanup(cleanup_error, self['cleanup'])

        cleanup_failure_error = (
            'cleanup_on_failure must be one of %s, not %%s' %
            ', '.join(CLEANUP_CHOICES))
        validate_cleanup(cleanup_failure_error,
                         self['cleanup_on_failure'])

    def _fix_interp_options(self):
        if not self['steps_python_bin']:
            self['steps_python_bin'] = (
                self['python_bin'] or
                [sys.executable] or
                ['python'])

        if not self['python_bin']:
            self['python_bin'] = ['python']

        if not self['steps_interpreter']:
            if self['interpreter']:
                self['steps_interpreter'] = self['interpreter']
            else:
                self['steps_interpreter'] = self['steps_python_bin']

        if not self['interpreter']:
            self['interpreter'] = self['python_bin']


class MRJobRunner(object):
    """Abstract base class for all runners"""

    #: alias for this runner; used for picking section of
    #: :py:mod:``mrjob.conf`` to load one of ``'local'``, ``'emr'``,
    #: or ``'hadoop'``
    alias = None

    # if this is true, when bootstrap_mrjob is true, add it through the
    # setup script
    BOOTSTRAP_MRJOB_IN_SETUP = True

    OPTION_STORE_CLASS = RunnerOptionStore

    ### methods to call from your batch script ###

    def __init__(self, mr_job_script=None, conf_path=None,
                 extra_args=None, file_upload_args=None,
                 hadoop_input_format=None, hadoop_output_format=None,
                 input_paths=None, output_dir=None, partitioner=None,
                 stdin=None, conf_paths=None, **opts):
        """All runners take the following keyword arguments:

        :type mr_job_script: str
        :param mr_job_script: the path of the ``.py`` file containing the
                              :py:class:`~mrjob.job.MRJob`. If this is None,
                              you won't actually be able to :py:meth:`run` the
                              job, but other utilities (e.g. :py:meth:`ls`)
                              will work.
        :type conf_path: str, None, or False
        :param conf_path: Deprecated. Alternate path to read configs from, or
                          ``False`` to ignore all config files. Use
                          *conf_paths* instead.
        :type conf_paths: None or list
        :param conf_paths: List of config files to combine and use, or None to
                           search for mrjob.conf in the default locations.
        :type extra_args: list of str
        :param extra_args: a list of extra cmd-line arguments to pass to the
                           mr_job script. This is a hook to allow jobs to take
                           additional arguments.
        :param file_upload_args: a list of tuples of ``('--ARGNAME', path)``.
                                 The file at the given path will be uploaded
                                 to the local directory of the mr_job script
                                 when it runs, and then passed into the script
                                 with ``--ARGNAME``. Useful for passing in
                                 SQLite DBs and other configuration files to
                                 your job.
        :type hadoop_input_format: str
        :param hadoop_input_format: name of an optional Hadoop ``InputFormat``
                                    class. Passed to Hadoop along with your
                                    first step with the ``-inputformat``
                                    option. Note that if you write your own
                                    class, you'll need to include it in your
                                    own custom streaming jar (see
                                    *hadoop_streaming_jar*).
        :type hadoop_output_format: str
        :param hadoop_output_format: name of an optional Hadoop
                                     ``OutputFormat`` class. Passed to Hadoop
                                     along with your first step with the
                                     ``-outputformat`` option. Note that if you
                                     write your own class, you'll need to
                                     include it in your own custom streaming
                                     jar (see *hadoop_streaming_jar*).
        :type input_paths: list of str
        :param input_paths: Input files for your job. Supports globs and
                            recursively walks directories (e.g.
                            ``['data/common/', 'data/training/*.gz']``). If
                            this is left blank, we'll read from stdin
        :type output_dir: str
        :param output_dir: An empty/non-existent directory where Hadoop
                           streaming should put the final output from the job.
                           If you don't specify an output directory, we'll
                           output into a subdirectory of this job's temporary
                           directory. You can control this from the command
                           line with ``--output-dir``. This option cannot be
                           set from configuration files. If used with the
                           hadoop runner, this path does not need to be fully
                           qualified with ``hdfs://`` URIs because it's
                           understood that it has to be on HDFS.
        :type partitioner: str
        :param partitioner: Optional name of a Hadoop partitoner class, e.g.
                            ``'org.apache.hadoop.mapred.lib.HashPartitioner'``.
                            Hadoop streaming will use this to determine how
                            mapper output should be sorted and distributed
                            to reducers.
        :param stdin: an iterable (can be a ``StringIO`` or even a list) to use
                      as stdin. This is a hook for testing; if you set
                      ``stdin`` via :py:meth:`~mrjob.job.MRJob.sandbox`, it'll
                      get passed through to the runner. If for some reason
                      your lines are missing newlines, we'll add them;
                      this makes it easier to write automated tests.
        """
        self._ran_job = False

        if conf_path is not None:
            if conf_paths is not None:
                raise ValueError("Can't specify both conf_path and conf_paths")
            else:
                log.warn("The conf_path argument to MRJobRunner() is"
                         " deprecated. Use conf_paths instead.")
                if conf_path is False:
                    conf_paths = []
                else:
                    conf_paths = [conf_path]
        self._opts = self.OPTION_STORE_CLASS(self.alias, opts, conf_paths)
        self._fs = None

        self._working_dir_mgr = WorkingDirManager()

        self._script_path = mr_job_script
        if self._script_path:
            self._working_dir_mgr.add('file', self._script_path)

        # give this job a unique name
        self._job_name = self._make_unique_job_name(
            label=self._opts['label'], owner=self._opts['owner'])

        # we'll create the wrapper script later
        self._setup_wrapper_script_path = None

        # extra args to our job
        self._extra_args = list(extra_args) if extra_args else []

        # extra file arguments to our job
        self._file_upload_args = []
        if file_upload_args:
            for arg, path in file_upload_args:
                arg_file = parse_legacy_hash_path('file', path)
                self._working_dir_mgr.add(**arg_file)
                self._file_upload_args.append((arg, arg_file))

        # set up uploading
        for path in self._opts['upload_files']:
            self._working_dir_mgr.add(**parse_legacy_hash_path(
                'file', path, must_name='upload_files'))
        for path in self._opts['upload_archives']:
            self._working_dir_mgr.add(**parse_legacy_hash_path(
                'archive', path, must_name='upload_archives'))

        # python_archives, setup, setup_cmds, and setup_scripts
        # self._setup is a list of shell commands with path dicts
        # interleaved; see mrjob.setup.parse_setup_cmds() for details
        self._setup = self._parse_setup()
        for cmd in self._setup:
            for maybe_path_dict in cmd:
                if isinstance(maybe_path_dict, dict):
                    self._working_dir_mgr.add(**maybe_path_dict)

        # Where to read input from (log files, etc.)
        self._input_paths = input_paths or ['-']  # by default read from stdin
        self._stdin = stdin or sys.stdin
        self._stdin_path = None  # temp file containing dump from stdin

        # where a tarball of the mrjob library is stored locally
        self._mrjob_tar_gz_path = None

        # store output_dir
        self._output_dir = output_dir

        # store partitioner
        self._partitioner = partitioner

        # store hadoop input and output formats
        self._hadoop_input_format = hadoop_input_format
        self._hadoop_output_format = hadoop_output_format

        # a local tmp directory that will be cleaned up when we're done
        # access/make this using self._get_local_tmp_dir()
        self._local_tmp_dir = None

        # A cache for self._get_steps(); also useful as a test hook
        self._steps = None

        # if this is True, we have to pipe input into the sort command
        # rather than feed it multiple files
        self._sort_is_windows_sort = None

        # this variable marks whether a cleanup has happened and this runner's
        # output stream is no longer available.
        self._closed = False

    ### Filesystem object ###

    @property
    def fs(self):
        """:py:class:`~mrjob.fs.base.Filesystem` object for the local
        filesystem. Methods on :py:class:`~mrjob.fs.base.Filesystem` objects
        will be forwarded to :py:class:`~mrjob.runner.MRJobRunner` until mrjob
        0.5, but **this behavior is deprecated.**
        """
        if self._fs is None:
            self._fs = LocalFilesystem()
        return self._fs

    def __getattr__(self, name):
        # For backward compatibility, forward filesystem methods
        try:
            return getattr(self.fs, name)
        except AttributeError:
            raise AttributeError(name)

    ### Running the job and parsing output ###

    def run(self):
        """Run the job, and block until it finishes.

        Raise an exception if there are any problems.
        """
        if not self._script_path:
            raise AssertionError("No script to run!")

        if self._ran_job:
            raise AssertionError("Job already ran!")

        self._run()
        self._ran_job = True

    def stream_output(self):
        """Stream raw lines from the job's output. You can parse these
        using the read() method of the appropriate HadoopStreamingProtocol
        class."""
        output_dir = self.get_output_dir()
        if output_dir is None:
            raise AssertionError('Run the job before streaming output')

        if self._closed is True:
            log.warn(
                'WARNING! Trying to stream output from a closed runner, output'
                ' will probably be empty.')

        log.info('Streaming final output from %s' % output_dir)

        def split_path(path):
            while True:
                base, name = os.path.split(path)

                # no more elements
                if not name:
                    break

                yield name

                path = base

        for filename in self.ls(output_dir):
            subpath = filename[len(output_dir):]
            if not any(name.startswith('_') for name in split_path(subpath)):
                for line in self._cat_file(filename):
                    yield line

    def _cleanup_mode(self, mode=None):
        """Actual cleanup action to take based on various options"""
        if self._script_path and not self._ran_job:
            return mode or self._opts['cleanup_on_failure']
        else:
            return mode or self._opts['cleanup']

    def _cleanup_local_scratch(self):
        """Cleanup any files/directories on the local machine we created while
        running this job. Should be safe to run this at any time, or multiple
        times.

        This particular function removes any local tmp directories
        added to the list self._local_tmp_dirs

        This won't remove output_dir if it's outside of our scratch dir.
        """
        if self._local_tmp_dir:
            log.info('removing tmp directory %s' % self._local_tmp_dir)
            try:
                shutil.rmtree(self._local_tmp_dir)
            except OSError as e:
                log.exception(e)

        self._local_tmp_dir = None

    def _cleanup_remote_scratch(self):
        """Cleanup any files/directories on the remote machine (S3) we created
        while running this job. Should be safe to run this at any time, or
        multiple times.
        """
        pass  # this only happens on EMR

    def _cleanup_logs(self):
        """Cleanup any log files that are created as a side-effect of the job.
        """
        pass  # this only happens on EMR

    def _cleanup_job(self):
        """Stop any jobs that we created that are still running."""
        pass  # this only happens on EMR

    def _cleanup_job_flow(self):
        """Terminate the job flow if there is one."""
        pass  # this only happens on EMR

    def cleanup(self, mode=None):
        """Clean up running jobs, scratch dirs, and logs, subject to the
        *cleanup* option passed to the constructor.

        If you create your runner in a :keyword:`with` block,
        :py:meth:`cleanup` will be called automatically::

            with mr_job.make_runner() as runner:
                ...

            # cleanup() called automatically here

        :param mode: override *cleanup* passed into the constructor. Should be
                     a list of strings from :py:data:`CLEANUP_CHOICES`
        """
        mode = self._cleanup_mode(mode)

        def mode_has(*args):
            return any((choice in mode) for choice in args)

        if self._script_path and not self._ran_job:
            if mode_has('JOB_FLOW', 'ALL'):
                self._cleanup_job_flow()

            if mode_has('JOB', 'ALL'):
                self._cleanup_job()

        if mode_has('ALL', 'SCRATCH', 'LOCAL_SCRATCH'):
            self._cleanup_local_scratch()

        if mode_has('ALL', 'SCRATCH', 'REMOTE_SCRATCH'):
            self._cleanup_remote_scratch()

        if mode_has('ALL', 'LOGS'):
            self._cleanup_logs()

        self._closed = True

    def counters(self):
        """Get counters associated with this run in this form::

            [{'group name': {'counter1': 1, 'counter2': 2}},
             {'group name': ...}]

        The list contains an entry for every step of the current job, ignoring
        earlier steps in the same job flow.
        """
        raise NotImplementedError

    def print_counters(self, limit_to_steps=None):
        """Display this run's counters in a user-friendly way.

        :type first_step_num: int
        :param first_step_num: Display step number of the counters from the
                               first step
        :type limit_to_steps: list of int
        :param limit_to_steps: List of step numbers *relative to this job* to
                               print, indexed from 1
        """
        for step_num, step_counters in enumerate(self.counters()):
            step_num = step_num + 1
            if limit_to_steps is None or step_num in limit_to_steps:
                log.info('Counters from step %d:' % step_num)
                if step_counters.keys():
                    for group_name in sorted(step_counters.keys()):
                        log.info('  %s:' % group_name)
                        group_counters = step_counters[group_name]
                        for counter_name in sorted(group_counters.keys()):
                            log.info('    %s: %d' % (
                                counter_name, group_counters[counter_name]))
                else:
                    log.info('  (no counters found)')

    ### hooks for the with statement ###

    def __enter__(self):
        """Don't do anything special at start of with block"""
        return self

    def __exit__(self, type, value, traceback):
        """Call self.cleanup() at end of with block."""
        self.cleanup()

    ### more runner information ###

    def get_opts(self):
        """Get options set for this runner, as a dict."""
        return copy.deepcopy(self._opts)

    def get_job_name(self):
        """Get the unique name for the job run by this runner.
        This has the format ``label.owner.date.time.microseconds``
        """
        return self._job_name

    def get_output_dir(self):
        """Find the directory containing the job output. If the job hasn't
        run yet, returns None"""
        if self._script_path and not self._ran_job:
            return None

        return self._output_dir

    ### other methods you need to implement in your subclass ###

    def get_hadoop_version(self):
        """Return the version number of the Hadoop environment as a string if
        Hadoop is being used or simulated. Return None if not applicable.

        :py:class:`~mrjob.emr.EMRJobRunner` infers this from the job flow.
        :py:class:`~mrjob.hadoop.HadoopJobRunner` gets this from
        ``hadoop version``. :py:class:`~mrjob.local.LocalMRJobRunner` has an
        additional `hadoop_version` option to specify which version it
        simulates, with a default of 0.20.
        :py:class:`~mrjob.inline.InlineMRJobRunner` does not simulate Hadoop at
        all.
        """
        return None

    # you'll probably wan't to add your own __init__() and cleanup() as well

    def _run(self):
        """Run the job."""
        raise NotImplementedError

    ### internal utilities for implementing MRJobRunners ###

    def _get_local_tmp_dir(self):
        """Create a tmp directory on the local filesystem that will be
        cleaned up by self.cleanup()"""
        if not self._local_tmp_dir:
            path = os.path.join(self._opts['base_tmp_dir'], self._job_name)
            log.info('creating tmp directory %s' % path)
            if os.path.isdir(path):
                shutil.rmtree(path)
            os.makedirs(path)
            self._local_tmp_dir = path

        return self._local_tmp_dir

    def _make_unique_job_name(self, label=None, owner=None):
        """Come up with a useful unique ID for this job.

        We use this to choose the output directory, etc. for the job.
        """
        # use the name of the script if one wasn't explicitly
        # specified
        if not label:
            if self._script_path:
                label = os.path.basename(self._script_path).split('.')[0]
            else:
                label = 'no_script'

        if not owner:
            owner = 'no_user'

        now = datetime.datetime.utcnow()
        return '%s.%s.%s.%06d' % (
            label, owner,
            now.strftime('%Y%m%d.%H%M%S'), now.microsecond)

    def _get_steps(self):
        """Call the job script to find out how many steps it has, and whether
        there are mappers and reducers for each step. Validate its
        output.

        Returns output as described in :ref:`steps-format`.

        Results are cached, so call this as many times as you want.
        """
        if self._steps is None:
            if not self._script_path:
                self._steps = []
            else:
                args = (self._executable(True) + ['--steps'] +
                        self._mr_job_extra_args(local=True))
                log.debug('> %s' % cmd_line(args))
                # add . to PYTHONPATH (in case mrjob isn't actually installed)
                env = combine_local_envs(os.environ,
                                         {'PYTHONPATH': os.path.abspath('.')})
                steps_proc = Popen(args, stdout=PIPE, stderr=PIPE, env=env)
                stdout, stderr = steps_proc.communicate()

                if steps_proc.returncode != 0:
                    raise Exception(
                        'error getting step information: \n%s' % stderr)

                try:
                    steps = json.loads(stdout)
                except JSONDecodeError:
                    raise ValueError("Bad --steps response: \n%s" % stdout)

                # verify that this is a proper step description
                if not steps or not stdout:
                    raise ValueError('step description is empty!')
                for step in steps:
                    if step['type'] not in STEP_TYPES:
                        raise ValueError(
                            'unexpected step type %r in steps %r' % (
                                step['type'], stdout))

                self._steps = steps

        return self._steps

    def _get_step(self, step_num):
        """Get a single step (calls :py:meth:`_get_steps`)."""
        return self._get_steps()[step_num]

    def _num_steps(self):
        """Get the number of steps (calls :py:meth:`get_steps`)."""
        return len(self._get_steps())

    def _executable(self, steps=False):
        # default behavior is to always use an interpreter. local, emr, and
        # hadoop runners check for executable script paths and prepend the
        # working_dir, discarding the interpreter if possible.
        if steps:
            return self._opts['steps_interpreter'] + [self._script_path]
        else:
            return (self._opts['interpreter'] +
                    [self._working_dir_mgr.name('file', self._script_path)])

    def _script_args_for_step(self, step_num, mrc):
        assert self._script_path

        args = self._executable() + [
            '--step-num=%d' % step_num,
            '--%s' % mrc,
        ] + self._mr_job_extra_args()

        if self._setup_wrapper_script_path:
            return (self._opts['sh_bin'] +
                    [self._working_dir_mgr.name(
                        'file', self._setup_wrapper_script_path)] +
                    args)
        else:
            return args

    def _substep_cmd_line(self, step_num, mrc):
        step = self._get_step(step_num)

        if step[mrc]['type'] == 'command':
            # never wrap custom hadoop streaming commands in bash
            return step[mrc]['command'], False

        elif step[mrc]['type'] == 'script':
            cmd = cmd_line(self._script_args_for_step(step_num, mrc))

            # filter input and pipe for great speed, if user asks
            # but we have to wrap the command in bash
            if 'pre_filter' in step[mrc]:
                return '%s | %s' % (step[mrc]['pre_filter'], cmd), True
            else:
                return cmd, False
        else:
            raise ValueError("Invalid %s step %d: %r" % (
                mrc, step_num, step[mrc]))

    def _render_substep(self, step_num, mrc):
        step = self._get_step(step_num)

        if mrc in step:
            return self._substep_cmd_line(step_num, mrc)
        else:
            if mrc == 'mapper':
                return 'cat', False
            else:
                return None, False

    def _hadoop_streaming_commands(self, step_num):
        version = self.get_hadoop_version()

        # Hadoop streaming stuff
        mapper, bash_wrap_mapper = self._render_substep(
            step_num, 'mapper')

        combiner, bash_wrap_combiner = self._render_substep(
            step_num, 'combiner')

        reducer, bash_wrap_reducer = self._render_substep(
            step_num, 'reducer')

        if (combiner is not None and
                not supports_combiners_in_hadoop_streaming(version)):

            # krazy hack to support combiners on hadoop <0.20
            bash_wrap_mapper = True
            mapper = "%s | sort | %s" % (mapper, combiner)

            # take the combiner away, hadoop will just be confused
            combiner = None
            bash_wrap_combiner = False

        if bash_wrap_mapper:
            mapper = bash_wrap(mapper)

        if bash_wrap_combiner:
            combiner = bash_wrap(combiner)

        if bash_wrap_reducer:
            reducer = bash_wrap(reducer)

        return mapper, combiner, reducer

    def _mr_job_extra_args(self, local=False):
        """Return arguments to add to every invocation of MRJob.

        :type local: boolean
        :param local: if this is True, use files' local paths rather than
            the path they'll have inside Hadoop streaming
        """
        return (self._get_file_upload_args(local=local) +
                self._get_strict_protocols_args() +
                self._extra_args)

    def _get_file_upload_args(self, local=False):
        """Arguments used to pass through config files, etc from the job
        runner through to the local directory where the script is run.

        :type local: boolean
        :param local: if this is True, use files' local paths rather than
            the path they'll have inside Hadoop streaming
        """
        args = []
        for arg, path_dict in self._file_upload_args:
            args.append(arg)
            if local:
                args.append(path_dict['path'])
            else:
                args.append(self._working_dir_mgr.name(**path_dict))
        return args

    def _get_strict_protocols_args(self):
        """Arguments used to control protocol behavior in the job.
        """
        # These are only in the runner so that we can default them from
        # mrjob.conf, which will allow us to eventually remove them.
        # See issue #726.
        if self._opts['strict_protocols']:
            return ['--strict-protocols']
        elif self._opts['strict_protocols'] is None:
            return []
        else:
            return ['--no-strict-protocols']

    def _create_setup_wrapper_script(self, dest='setup-wrapper.sh'):
        """Create the wrapper script, and write it into our local temp
        directory (by default, to a file named wrapper.sh).

        This will set ``self._setup_wrapper_script_path``, and add it to
        ``self._working_dir_mgr``

        This will do nothing if ``self._setup`` is empty or
        this method has already been called.
        """
        if self._setup_wrapper_script_path:
            return

        setup = self._setup

        if self._opts['bootstrap_mrjob'] and self.BOOTSTRAP_MRJOB_IN_SETUP:
            # patch setup to add mrjob.tar.gz to PYTYHONPATH
            mrjob_tar_gz = self._create_mrjob_tar_gz()
            path_dict = {'type': 'archive', 'name': None, 'path': mrjob_tar_gz}
            self._working_dir_mgr.add(**path_dict)
            setup = [['export PYTHONPATH=', path_dict, ':$PYTHONPATH']] + setup

        if not setup:
            return

        path = os.path.join(self._get_local_tmp_dir(), dest)
        log.info('writing wrapper script to %s' % path)

        contents = self._setup_wrapper_script_content(setup)
        for line in StringIO(contents):
            log.debug('WRAPPER: ' + line.rstrip('\r\n'))

        with open(path, 'w') as f:
            f.write(contents)

        self._setup_wrapper_script_path = path
        self._working_dir_mgr.add('file', self._setup_wrapper_script_path)

    def _parse_setup(self):
        """Parse the *setup* option with
        :py:func:`mrjob.setup.parse_setup_cmd()`.

        If *bootstrap_mrjob* and ``self.BOOTSTRAP_MRJOB_IN_SETUP`` are both
        true, create mrjob.tar.gz (if it doesn't exist already) and
        prepend a setup command that adds it to PYTHONPATH.

        Also patch in the deprecated
        options *python_archives*, *setup_cmd*, and *setup_script*
        as setup commands.
        """
        setup = []

        # python_archives
        for path in self._opts['python_archives']:
            path_dict = parse_legacy_hash_path('archive', path)
            setup.append(['export PYTHONPATH=', path_dict, ':$PYTHONPATH'])

        # setup
        for cmd in self._opts['setup']:
            setup.append(parse_setup_cmd(cmd))

        # setup_cmds
        if self._opts['setup_cmds']:
            log.warning(
                "setup_cmds is deprecated since v0.4.2 and will be removed"
                " in v0.6.0. Consider using setup instead.")

        for cmd in self._opts['setup_cmds']:
            if not isinstance(cmd, basestring):
                cmd = cmd_line(cmd)
            setup.append([cmd])

        # setup_scripts
        if self._opts['setup_scripts']:
            log.warning(
                "setup_scripts is deprecated since v0.4.2 and will be removed"
                " in v0.6.0. Consider using setup instead.")

        for path in self._opts['setup_scripts']:
            path_dict = parse_legacy_hash_path('file', path)
            setup.append([path_dict])

        return setup

    def _setup_wrapper_script_content(self, setup, mrjob_tar_gz_name=None):
        """Return a (Bourne) shell script that runs the setup commands and then
        executes whatever is passed to it (this will be our mapper/reducer).

        We obtain a file lock so that two copies of the setup commands
        cannot run simultaneously on the same machine (this helps for running
        :command:`make` on a shared source code archive, for example).
        """
        out = StringIO()

        def writeln(line=''):
            out.write(line + '\n')

        # we're always going to execute this script as an argument to
        # sh, so there's no need to add a shebang (e.g. #!/bin/sh)

        writeln('# store $PWD')
        writeln('__mrjob_PWD=$PWD')
        writeln()

        writeln('# obtain exclusive file lock')
        # Basically, we're going to tie file descriptor 9 to our lockfile,
        # use a subprocess to obtain a lock (which we somehow inherit too),
        # and then release the lock by closing the file descriptor.
        # File descriptors 10 and higher are used internally by the shell,
        # so 9 is as out-of-the-way as we can get.
        writeln('exec 9>/tmp/wrapper.lock.%s' % self._job_name)
        # would use flock(1), but it's not always available
        writeln("%s -c 'import fcntl; fcntl.flock(9, fcntl.LOCK_EX)'" %
                cmd_line(self._opts['python_bin']))
        writeln()

        writeln('# setup commands')
        # group setup commands so we can redirect their input/output (see
        # below). Don't use parens; this would invoke a subshell, which would
        # keep us from exporting environment variables to the task.
        writeln('{')
        for cmd in setup:
            # reconstruct the command line, substituting $__mrjob_PWD/<name>
            # for path dicts
            line = '  '  # indent, since these commands are in a group
            for token in cmd:
                if isinstance(token, dict):
                    # it's a path dictionary
                    line += '$__mrjob_PWD/'
                    line += pipes.quote(self._working_dir_mgr.name(**token))
                else:
                    # it's raw script
                    line += token
            writeln(line)
        # redirect setup commands' input/output so they don't interfere
        # with the task (see Issue #803).
        writeln('} 0</dev/null 1>&2')
        writeln()

        writeln('# release exclusive file lock')
        writeln('exec 9>&-')
        writeln()

        writeln('# run task from the original working directory')
        writeln('cd $__mrjob_PWD')
        writeln('"$@"')

        return out.getvalue()

    def _get_input_paths(self):
        """Get the paths to input files, dumping STDIN to a local
        file if need be."""
        if '-' in self._input_paths:
            if self._stdin_path is None:
                # prompt user, so they don't think the process has stalled
                log.info('reading from STDIN')

                stdin_path = os.path.join(self._get_local_tmp_dir(), 'STDIN')
                log.debug('dumping stdin to local file %s' % stdin_path)
                with open(stdin_path, 'w') as stdin_file:
                    for line in self._stdin:
                        # catch missing newlines (often happens with test data)
                        if not line.endswith('\n'):
                            line += '\n'
                        stdin_file.write(line)

                self._stdin_path = stdin_path

        return [self._stdin_path if p == '-' else p for p in self._input_paths]

    def _create_mrjob_tar_gz(self):
        """Make a tarball of the mrjob library, without .pyc or .pyo files,
        This will also set ``self._mrjob_tar_gz_path`` and return it.

        Typically called from
        :py:meth:`_create_setup_wrapper_script`.

        It's safe to call this method multiple times (we'll only create
        the tarball once.)
        """
        if not self._mrjob_tar_gz_path:
            # find mrjob library
            import mrjob

            if not os.path.basename(mrjob.__file__).startswith('__init__.'):
                raise Exception(
                    "Bad path for mrjob library: %s; can't bootstrap mrjob",
                    mrjob.__file__)

            mrjob_dir = os.path.dirname(mrjob.__file__) or '.'

            tar_gz_path = os.path.join(self._get_local_tmp_dir(),
                                       'mrjob.tar.gz')

            def filter_path(path):
                filename = os.path.basename(path)
                return not(file_ext(filename).lower() in ('.pyc', '.pyo') or
                           # filter out emacs backup files
                           filename.endswith('~') or
                           # filter out emacs lock files
                           filename.startswith('.#') or
                           # filter out MacFuse resource forks
                           filename.startswith('._'))

            log.debug('archiving %s -> %s as %s' % (
                mrjob_dir, tar_gz_path, os.path.join('mrjob', '')))
            tar_and_gzip(
                mrjob_dir, tar_gz_path, filter=filter_path, prefix='mrjob')

            self._mrjob_tar_gz_path = tar_gz_path

        return self._mrjob_tar_gz_path

    def _jobconf_for_step(self, step_num):
        """Get the jobconf dictionary, optionally including step-specific
        jobconf info.

        Also translate jobconfs to the current Hadoop version, if necessary.
        """
        step = self._get_step(step_num)
        jobconf = combine_dicts(self._opts['jobconf'], step.get('jobconf'))

        return add_translated_jobconf_for_hadoop_version(
            jobconf, self.get_hadoop_version())

    def _hadoop_args_for_step(self, step_num):
        """Build a list of extra arguments to the hadoop binary.

        This handles *cmdenv*, *hadoop_extra_args*, *hadoop_input_format*,
        *hadoop_output_format*, *jobconf*, and *partitioner*.

        This doesn't handle input, output, mappers, reducers, or uploading
        files.
        """
        assert 0 <= step_num < self._num_steps()

        args = []

        # hadoop_extra_args
        args.extend(self._opts['hadoop_extra_args'])

        # new-style jobconf
        version = self.get_hadoop_version()

        # translate the jobconf configuration names to match
        # the hadoop version
        jobconf = self._jobconf_for_step(step_num)

        if uses_generic_jobconf(version):
            for key, value in sorted(jobconf.iteritems()):
                if value is not None:
                    args.extend(['-D', '%s=%s' % (key, value)])
        # old-style jobconf
        else:
            for key, value in sorted(jobconf.iteritems()):
                if value is not None:
                    args.extend(['-jobconf', '%s=%s' % (key, value)])

        # partitioner
        if self._partitioner:
            args.extend(['-partitioner', self._partitioner])

        # cmdenv
        for key, value in sorted(self._opts['cmdenv'].iteritems()):
            args.append('-cmdenv')
            args.append('%s=%s' % (key, value))

        # hadoop_input_format
        if (step_num == 0 and self._hadoop_input_format):
            args.extend(['-inputformat', self._hadoop_input_format])

        # hadoop_output_format
        if (step_num == self._num_steps() - 1 and self._hadoop_output_format):
            args.extend(['-outputformat', self._hadoop_output_format])

        return args

    def _arg_hash_paths(self, type, upload_mgr):
        """Helper function for the *upload_args methods."""
        for name, path in self._working_dir_mgr.name_to_path(type).iteritems():
            uri = self._upload_mgr.uri(path)
            yield '%s#%s' % (uri, name)

    def _new_upload_args(self, upload_mgr):
        args = []

        # TODO: does Hadoop have a way of coping with paths that have
        # commas in their names?

        file_hash_paths = list(self._arg_hash_paths('file', upload_mgr))
        if file_hash_paths:
            args.append('-files')
            args.append(','.join(file_hash_paths))

        archive_hash_paths = list(self._arg_hash_paths('archive', upload_mgr))
        if archive_hash_paths:
            args.append('-archives')
            args.append(','.join(archive_hash_paths))

        return args

    def _old_upload_args(self, upload_mgr):
        args = []

        for file_hash in self._arg_hash_paths('file', upload_mgr):
            args.append('-cacheFile')
            args.append(file_hash)

        for archive_hash in self._arg_hash_paths('archive', upload_mgr):
            args.append('-cacheArchive')
            args.append(archive_hash)

        return args

    def _invoke_sort(self, input_paths, output_path):
        """Use the local sort command to sort one or more input files. Raise
        an exception if there is a problem.

        This is is just a wrapper to handle limitations of Windows sort
        (see Issue #288).

        :type input_paths: list of str
        :param input_paths: paths of one or more input files
        :type output_path: str
        :param output_path: where to pipe sorted output into
        """
        if not input_paths:
            raise ValueError('Must specify at least one input path.')

        # ignore locale when sorting
        env = os.environ.copy()
        env['LC_ALL'] = 'C'

        # Make sure that the base tmp dir environment variables are changed if
        # the default is changed.
        env['TMP'] = self._opts['base_tmp_dir']
        env['TMPDIR'] = self._opts['base_tmp_dir']
        env['TEMP'] = self._opts['base_tmp_dir']

        log.info('writing to %s' % output_path)

        err_path = os.path.join(self._get_local_tmp_dir(), 'sort-stderr')

        # assume we're using UNIX sort unless we know otherwise
        if (not self._sort_is_windows_sort) or len(input_paths) == 1:
            with open(output_path, 'w') as output:
                with open(err_path, 'w') as err:
                    args = ['sort'] + list(input_paths)
                    log.info('> %s' % cmd_line(args))
                    try:
                        check_call(args, stdout=output, stderr=err, env=env)
                        return
                    except CalledProcessError:
                        pass

        # Looks like we're using Windows sort
        self._sort_is_windows_sort = True

        log.info('Piping files into sort for Windows compatibility')
        with open(output_path, 'w') as output:
            with open(err_path, 'w') as err:
                args = ['sort']
                log.info('> %s' % cmd_line(args))
                proc = Popen(args, stdin=PIPE, stdout=output, stderr=err,
                             env=env)

                # shovel bytes into the sort process
                for input_path in input_paths:
                    with open(input_path, 'r') as input:
                        while True:
                            buf = input.read(_BUFFER_SIZE)
                            if not buf:
                                break
                            proc.stdin.write(buf)

                proc.stdin.close()
                proc.wait()

                if proc.returncode == 0:
                    return

        # looks like there was a problem. log it and raise an error
        with open(err_path) as err:
            for line in err:
                log.error('STDERR: %s' % line.rstrip('\r\n'))
        raise CalledProcessError(proc.returncode, args)<|MERGE_RESOLUTION|>--- conflicted
+++ resolved
@@ -12,12 +12,7 @@
 # WITHOUT WARRANTIES OR CONDITIONS OF ANY KIND, either express or implied.
 # See the License for the specific language governing permissions and
 # limitations under the License.
-<<<<<<< HEAD
-=======
-
->>>>>>> a5408c7d
 """Base class for all runners."""
-
 import copy
 import datetime
 import getpass
