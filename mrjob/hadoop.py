# Copyright 2009-2016 Yelp and Contributors
#
# Licensed under the Apache License, Version 2.0 (the "License");
# you may not use this file except in compliance with the License.
# You may obtain a copy of the License at
#
# http://www.apache.org/licenses/LICENSE-2.0
#
# Unless required by applicable law or agreed to in writing, software
# distributed under the License is distributed on an "AS IS" BASIS,
# WITHOUT WARRANTIES OR CONDITIONS OF ANY KIND, either express or implied.
# See the License for the specific language governing permissions and
# limitations under the License.
import getpass
import logging
import os
import posixpath
import re
from subprocess import CalledProcessError
from subprocess import Popen
from subprocess import PIPE

try:
    import pty
    pty  # quiet "redefinition of unused ..." warning from pyflakes
except ImportError:
    pty = None

import mrjob.step
from mrjob.compat import translate_jobconf
from mrjob.compat import uses_yarn
from mrjob.conf import combine_cmds
from mrjob.conf import combine_dicts
from mrjob.conf import combine_lists
from mrjob.conf import combine_path_lists
from mrjob.conf import combine_paths
from mrjob.fs.composite import CompositeFilesystem
from mrjob.fs.hadoop import HadoopFilesystem
from mrjob.fs.local import LocalFilesystem
from mrjob.logs.counters import _format_counters
from mrjob.logs.counters import _pick_counters
from mrjob.logs.errors import _format_error
from mrjob.logs.mixin import LogInterpretationMixin
from mrjob.logs.step import _interpret_hadoop_jar_command_stderr
from mrjob.logs.step import _is_counter_log4j_record
from mrjob.logs.wrap import _logs_exist
from mrjob.parse import is_uri
from mrjob.py2 import to_string
from mrjob.runner import MRJobRunner
from mrjob.runner import RunnerOptionStore
from mrjob.setup import UploadDirManager
from mrjob.step import StepFailedException
from mrjob.util import cmd_line
from mrjob.util import unique
from mrjob.util import which


log = logging.getLogger(__name__)

# don't look for the hadoop streaming jar here!
_BAD_HADOOP_HOMES = ['/', '/usr', '/usr/local']

# where YARN stores history logs, etc. on HDFS by default
_DEFAULT_YARN_HDFS_LOG_DIR = 'hdfs:///tmp/hadoop-yarn/staging'

# places to look for the Hadoop streaming jar if we're inside EMR
_EMR_HADOOP_STREAMING_JAR_DIRS = [
    # for the 2.x and 3.x AMIs (the 2.x AMIs also set $HADOOP_HOME properly)
    '/home/hadoop/contrib',
    # for the 4.x AMIs
    '/usr/lib/hadoop-mapreduce',
]

# these are fairly standard places to keep Hadoop logs
_FALLBACK_HADOOP_LOG_DIRS = [
    '/var/log/hadoop',
    '/mnt/var/log/hadoop',  # EMR's 2.x and 3.x AMIs use this
]

# fairly standard places to keep YARN logs (see #1339)
_FALLBACK_HADOOP_YARN_LOG_DIRS = [
    '/var/log/hadoop-yarn',
    '/mnt/var/log/hadoop-yarn',
]

# start of Counters printed by Hadoop
_HADOOP_COUNTERS_START_RE = re.compile(b'^Counters: (?P<amount>\d+)\s*$')

# header for a group of counters
_HADOOP_COUNTER_GROUP_RE = re.compile(b'^(?P<indent>\s+)(?P<group>.*)$')

# line for a counter
_HADOOP_COUNTER_RE = re.compile(
    b'^(?P<indent>\s+)(?P<counter>.*)=(?P<amount>\d+)\s*$')

# the one thing Hadoop streaming prints to stderr not in log format
_HADOOP_NON_LOG_LINE_RE = re.compile(r'^Streaming Command Failed!')

# if we see this from Hadoop, it actually came from stdout and shouldn't
# be logged
_HADOOP_STDOUT_RE = re.compile(br'^packageJobJar: ')

# match the filename of a hadoop streaming jar
_HADOOP_STREAMING_JAR_RE = re.compile(
    r'^hadoop.*streaming.*(?<!-sources)\.jar$')


def fully_qualify_hdfs_path(path):
    """If path isn't an ``hdfs://`` URL, turn it into one."""
    if is_uri(path):
        return path
    elif path.startswith('/'):
        return 'hdfs://' + path
    else:
        return 'hdfs:///user/%s/%s' % (getpass.getuser(), path)


class HadoopRunnerOptionStore(RunnerOptionStore):

    ALLOWED_KEYS = RunnerOptionStore.ALLOWED_KEYS.union(set([
        'hadoop_bin',
        'hadoop_extra_args',
        'hadoop_home',
        'hadoop_log_dirs',
        'hadoop_streaming_jar',
        'hadoop_tmp_dir',
    ]))

    COMBINERS = combine_dicts(RunnerOptionStore.COMBINERS, {
        'hadoop_bin': combine_cmds,
        'hadoop_extra_args': combine_lists,
        'hadoop_home': combine_paths,
        'hadoop_log_dirs': combine_path_lists,
        'hadoop_tmp_dir': combine_paths,
    })

    DEPRECATED_ALIASES = combine_dicts(RunnerOptionStore.DEPRECATED_ALIASES, {
        'hdfs_scratch_dir': 'hadoop_tmp_dir',
    })

    def default_options(self):
        super_opts = super(HadoopRunnerOptionStore, self).default_options()
        return combine_dicts(super_opts, {
            'hadoop_tmp_dir': 'tmp/mrjob',
        })


class HadoopJobRunner(MRJobRunner, LogInterpretationMixin):
    """Runs an :py:class:`~mrjob.job.MRJob` on your Hadoop cluster.
    Invoked when you run your job with ``-r hadoop``.

    Input and support files can be either local or on HDFS; use ``hdfs://...``
    URLs to refer to files on HDFS.
    """
    alias = 'hadoop'

    OPTION_STORE_CLASS = HadoopRunnerOptionStore

    def __init__(self, **kwargs):
        """:py:class:`~mrjob.hadoop.HadoopJobRunner` takes the same arguments
        as :py:class:`~mrjob.runner.MRJobRunner`, plus some additional options
        which can be defaulted in :ref:`mrjob.conf <mrjob.conf>`.
        """
        super(HadoopJobRunner, self).__init__(**kwargs)

        if self._opts['hadoop_home']:
            log.warning(
                'hadoop_home is deprecated since 0.5.0 and will be removed'
                ' in v0.6.0. In most cases, mrjob will now find the hadoop'
                ' binary and streaming jar without help. If not, use the'
                ' hadoop_bin and hadoop_streaming_jar options.')

        self._hadoop_tmp_dir = fully_qualify_hdfs_path(
            posixpath.join(
                self._opts['hadoop_tmp_dir'], self._job_key))

        # Keep track of local files to upload to HDFS. We'll add them
        # to this manager just before we need them.
        hdfs_files_dir = posixpath.join(self._hadoop_tmp_dir, 'files', '')
        self._upload_mgr = UploadDirManager(hdfs_files_dir)

        # Set output dir if it wasn't set explicitly
        self._output_dir = fully_qualify_hdfs_path(
            self._output_dir or
            posixpath.join(self._hadoop_tmp_dir, 'output'))

        # Track job and (YARN) application ID to enable log parsing
        self._application_id = None
        self._job_id = None

        # Keep track of where the hadoop streaming jar is
        self._hadoop_streaming_jar = self._opts['hadoop_streaming_jar']
        self._searched_for_hadoop_streaming_jar = False

        # List of dicts (one for each step) potentially containing
        # the keys 'history', 'step', and 'task' ('step' will always
        # be filled because it comes from the hadoop jar command output,
        # others will be filled as needed)
        self._log_interpretations = []

    @property
    def fs(self):
        """:py:class:`mrjob.fs.base.Filesystem` object for HDFS and the local
        filesystem.
        """
        if self._fs is None:
            self._fs = CompositeFilesystem(
                HadoopFilesystem(self._opts['hadoop_bin']),
                LocalFilesystem())
        return self._fs

    def get_hadoop_version(self):
        """Invoke the hadoop executable to determine its version"""
        return self.fs.get_hadoop_version()

    def get_hadoop_bin(self):
        """Find the hadoop binary. A list: binary followed by arguments."""
        return self.fs.get_hadoop_bin()

    def get_hadoop_streaming_jar(self):
        """Find the path of the hadoop streaming jar, or None if not found."""
        if not (self._hadoop_streaming_jar or
                self._searched_for_hadoop_streaming_jar):

            self._hadoop_streaming_jar = self._find_hadoop_streaming_jar()

            if self._hadoop_streaming_jar:
                log.info('Found Hadoop streaming jar: %s' %
                         self._hadoop_streaming_jar)
            else:
                log.warning('Hadoop streaming jar not found. Use'
                            ' --hadoop-streaming-jar')

            self._searched_for_hadoop_streaming_jar = True

        return self._hadoop_streaming_jar

    def _find_hadoop_streaming_jar(self):
        """Search for the hadoop streaming jar. See
        :py:meth:`_hadoop_streaming_jar_dirs` for where we search."""
        for path in unique(self._hadoop_streaming_jar_dirs()):
            log.info('Looking for Hadoop streaming jar in %s...' % path)

            streaming_jars = []
            for path in self.fs.ls(path):
                if _HADOOP_STREAMING_JAR_RE.match(posixpath.basename(path)):
                    streaming_jars.append(path)

            if streaming_jars:
                # prefer shorter names and shallower paths
                def sort_key(p):
                    return (len(p.split('/')),
                            len(posixpath.basename(p)),
                            p)

                streaming_jars.sort(key=sort_key)

                return streaming_jars[0]

        return None

    def _hadoop_dirs(self):
        """Yield all possible hadoop directories (used for streaming jar
        and logs). May yield duplicates"""
        if self._opts['hadoop_home']:
            yield self._opts['hadoop_home']

        for name in ('HADOOP_PREFIX', 'HADOOP_HOME', 'HADOOP_INSTALL',
                     'HADOOP_MAPRED_HOME'):
            path = os.environ.get(name)
            if path:
                yield path

        # guess it from the path of the Hadoop binary
        hadoop_home = _hadoop_prefix_from_bin(self.get_hadoop_bin()[0])
        if hadoop_home:
            yield hadoop_home

        # try HADOOP_*_HOME
        for name, path in sorted(os.environ.items()):
            if name.startswith('HADOOP_') and name.endswith('_HOME'):
                yield path

    def _hadoop_streaming_jar_dirs(self):
        """Yield all possible places to look for the Hadoop streaming jar.
        May yield duplicates.
        """
        for hadoop_dir in self._hadoop_dirs():
            yield hadoop_dir

        # use hard-coded paths to work out-of-the-box on EMR
        for path in _EMR_HADOOP_STREAMING_JAR_DIRS:
            yield path

    def _hadoop_log_dirs(self, output_dir=None):
        """Yield all possible places to look for hadoop logs."""
        # hadoop_log_dirs opt overrides all this
        if self._opts['hadoop_log_dirs']:
            for path in self._opts['hadoop_log_dirs']:
                yield path
            return

        hadoop_log_dir = os.environ.get('HADOOP_LOG_DIR')
        if hadoop_log_dir:
            yield hadoop_log_dir

        yarn = uses_yarn(self.get_hadoop_version())

        if yarn:
            yarn_log_dir = os.environ.get('YARN_LOG_DIR')
            if yarn_log_dir:
                yield yarn_log_dir

            yield _DEFAULT_YARN_HDFS_LOG_DIR

        if output_dir:
            # Cloudera style of logging
            yield posixpath.join(output_dir, '_logs')

        for hadoop_dir in self._hadoop_dirs():
            yield posixpath.join(hadoop_dir, 'logs')

        # hard-coded fallback paths
        if yarn:
            for path in _FALLBACK_HADOOP_YARN_LOG_DIRS:
                yield path

        for path in _FALLBACK_HADOOP_LOG_DIRS:
            yield path

    def _run(self):
        self._check_input_exists()
        self._create_setup_wrapper_script()
        self._add_job_files_for_upload()
        self._upload_local_files_to_hdfs()
        self._run_job_in_hadoop()

    def _check_input_exists(self):
        """Make sure all input exists before continuing with our job.
        """
        for path in self._input_paths:
            if path == '-':
                continue  # STDIN always exists

            if self._opts['check_input_paths']:
                if not self.fs.exists(path):
                    raise AssertionError(
                        'Input path %s does not exist!' % (path,))

    def _add_job_files_for_upload(self):
        """Add files needed for running the job (setup and input)
        to self._upload_mgr."""
        for path in self._get_input_paths():
            self._upload_mgr.add(path)

        for path in self._working_dir_mgr.paths():
            self._upload_mgr.add(path)

    def _upload_local_files_to_hdfs(self):
        """Copy files managed by self._upload_mgr to HDFS
        """
        self.fs.mkdir(self._upload_mgr.prefix)

        log.info('Copying local files to %s...' % self._upload_mgr.prefix)
        for path, uri in self._upload_mgr.path_to_uri().items():
            self._upload_to_hdfs(path, uri)

    def _upload_to_hdfs(self, path, target):
        log.debug('  %s -> %s' % (path, target))
        self.fs._put(path, target)

    def _dump_stdin_to_local_file(self):
        """Dump sys.stdin to a local file, and return the path to it."""
        stdin_path = posixpath.join(self._get_local_tmp_dir(), 'STDIN')
         # prompt user, so they don't think the process has stalled
        log.info('reading from STDIN')

        log.debug('dumping stdin to local file %s...' % stdin_path)
        stdin_file = open(stdin_path, 'wb')
        for line in self._stdin:
            stdin_file.write(line)

        return stdin_path

    def _run_job_in_hadoop(self):
        for step_num in range(self._num_steps()):
            step_args = self._args_for_step(step_num)

            # log this *after* _args_for_step(), which can start a search
            # for the Hadoop streaming jar
            log.info('Running step %d of %d...' %
                     (step_num + 1, self._num_steps()))
            log.debug('> %s' % cmd_line(step_args))

            log_interpretation = {}
            self._log_interpretations.append(log_interpretation)

            # try to use a PTY if it's available
            try:
                pid, master_fd = pty.fork()
            except (AttributeError, OSError):
                # no PTYs, just use Popen

                # user won't get much feedback for a while, so tell them
                # Hadoop is running
                log.debug('No PTY available, using Popen() to invoke Hadoop')

                step_proc = Popen(step_args, stdout=PIPE, stderr=PIPE)

                step_interpretation = _interpret_hadoop_jar_command_stderr(
                    step_proc.stderr,
                    record_callback=_log_record_from_hadoop)

                # there shouldn't be much output to STDOUT
                for line in step_proc.stdout:
                    _log_line_from_hadoop(to_string(line).strip('\r\n'))

                step_proc.stdout.close()
                step_proc.stderr.close()

                returncode = step_proc.wait()
            else:
                # we have PTYs
                if pid == 0:  # we are the child process
                    os.execvp(step_args[0], step_args)
                else:
                    log.debug('Invoking Hadoop via PTY')

                    with os.fdopen(master_fd, 'rb') as master:
                        # reading from master gives us the subprocess's
                        # stderr and stdout (it's a fake terminal)
                        step_interpretation = (
                            _interpret_hadoop_jar_command_stderr(
                                master,
                                record_callback=_log_record_from_hadoop))
                        _, returncode = os.waitpid(pid, 0)

            # make sure output_dir is filled
            if 'output_dir' not in step_interpretation:
                step_interpretation['output_dir'] = (
                    self._step_output_uri(step_num))

            log_interpretation['step'] = step_interpretation

            counters = self._pick_counters(log_interpretation)
            if counters:
                log.info(_format_counters(counters))
            else:
                log.warning('No counters found')

            if returncode:
                error = self._pick_error(log_interpretation)
                if error:
                    log.error('Probable cause of failure:\n\n%s\n' %
                              _format_error(error))

                # use CalledProcessError's well-known message format
                reason = str(CalledProcessError(returncode, step_args))
                raise StepFailedException(
                    reason=reason, step_num=step_num,
                    num_steps=self._num_steps())

    def _args_for_step(self, step_num):
        step = self._get_step(step_num)

        if step['type'] == 'streaming':
            return self._args_for_streaming_step(step_num)
        elif step['type'] == 'jar':
            return self._args_for_jar_step(step_num)
        else:
            raise AssertionError('Bad step type: %r' % (step['type'],))

    def _args_for_streaming_step(self, step_num):
        hadoop_streaming_jar = self.get_hadoop_streaming_jar()
        if not hadoop_streaming_jar:
            raise Exception('no Hadoop streaming jar')

        mapper, combiner, reducer = (
            self._hadoop_streaming_commands(step_num))

        args = self.get_hadoop_bin() + ['jar', hadoop_streaming_jar]

        # set up uploading from HDFS to the working dir
        args.extend(
            self._upload_args(self._upload_mgr))

        # if no reducer, shut off reducer tasks. This has to come before
        # extra hadoop args, which could contain jar-specific args
        # (e.g. -outputformat). See #1331.
        #
        # might want to just integrate this into _hadoop_args_for_step?
        if not reducer:
            args.extend(['-D', ('%s=0' % translate_jobconf(
                'mapreduce.job.reduces', self.get_hadoop_version()))])

        # -libjars (#198)
        if self._opts['libjars']:
            args.extend(['-libjars', ','.join(self._opts['libjars'])])

        # Add extra hadoop args first as hadoop args could be a hadoop
        # specific argument (e.g. -libjars) which must come before job
        # specific args.
        args.extend(self._hadoop_args_for_step(step_num))

        # set up input
        for input_uri in self._step_input_uris(step_num):
            args.extend(['-input', input_uri])

        # set up output
        args.append('-output')
        args.append(self._step_output_uri(step_num))

        args.append('-mapper')
        args.append(mapper)

        if combiner:
            args.append('-combiner')
            args.append(combiner)

        if reducer:
            args.append('-reducer')
            args.append(reducer)

        return args

    def _args_for_jar_step(self, step_num):
        step = self._get_step(step_num)

        # special case for consistency with EMR runner.
        #
        # This might look less like duplicated code if we ever
        # implement #780 (fetching jars from URIs)
        if step['jar'].startswith('file:///'):
            jar = step['jar'][7:]  # keep leading slash
        else:
            jar = step['jar']

        args = self.get_hadoop_bin() + ['jar', jar]

        if step.get('main_class'):
            args.append(step['main_class'])

        # TODO: merge with logic in mrjob/emr.py
        def interpolate(arg):
<<<<<<< HEAD
            if arg == mrjob.step.INPUT:
                return ','.join(self._hdfs_step_input_files(step_num))
            elif arg == mrjob.step.OUTPUT:
                return self._hdfs_step_output_dir(step_num)
=======
            if arg == mrjob.step.JarStep.INPUT:
                return ','.join(self._step_input_uris(step_num))
            elif arg == mrjob.step.JarStep.OUTPUT:
                return self._step_output_uri(step_num)
>>>>>>> 9e867cac
            else:
                return arg

        if step.get('args'):
            args.extend(interpolate(arg) for arg in step['args'])

        return args

    def _intermediate_output_uri(self, step_num):
        return posixpath.join(self._hadoop_tmp_dir,
                              'step-output/%04d' % step_num)

    def _cleanup_hadoop_tmp(self):
        if self._hadoop_tmp_dir:
            log.info('Removing HDFS temp directory %s...' %
                     self._hadoop_tmp_dir)
            try:
                self.fs.rm(self._hadoop_tmp_dir)
            except Exception as e:
                log.exception(e)

    ### LOG (implementation of LogInterpretationMixin) ###

    def _stream_history_log_dirs(self, output_dir=None):
        """Yield lists of directories to look for the history log in."""
        for log_dir in unique(self._hadoop_log_dirs(output_dir=output_dir)):
            if _logs_exist(self.fs, log_dir):
                log.info('Looking for history log in %s...' % log_dir)
                # logs aren't always in a subdir named history/
                yield [log_dir]

    def _stream_task_log_dirs(self, application_id=None, output_dir=None):
        """Yield lists of directories to look for the task logs in."""
        # Note: this is unlikely to be super-helpful on "real" (multi-node)
        # pre-YARN Hadoop because task logs aren't generally shipped to a
        # local directory. It's a start, anyways. See #1201.
        for log_dir in unique(self._hadoop_log_dirs(output_dir=output_dir)):
            if application_id:
                path = self.fs.join(log_dir, 'userlogs', application_id)
            else:
                path = self.fs.join(log_dir, 'userlogs')

            if _logs_exist(self.fs, path):
                log.info('Looking for task syslogs in %s...' % path)
                yield [path]

    def counters(self):
        return [_pick_counters(log_interpretation)
                for log_interpretation in self._log_interpretations]


# These don't require state from HadoopJobRunner, so making them functions.
# Feel free to convert them back into methods as need be


def _hadoop_prefix_from_bin(hadoop_bin):
    """Given a path to the hadoop binary, return the path of the implied
    hadoop home, or None if we don't know.

    Don't return the parent directory of directories in the default
    path (not ``/``, ``/usr``, or ``/usr/local``).
    """
    # resolve unqualified binary name (relative paths are okay)
    if '/' not in hadoop_bin:
        hadoop_bin = which(hadoop_bin)
        if not hadoop_bin:
            return None

    # use parent of hadoop_bin's directory
    hadoop_home = posixpath.abspath(
        posixpath.join(posixpath.realpath(posixpath.dirname(hadoop_bin)), '..')
    )

    if hadoop_home in _BAD_HADOOP_HOMES:
        return None

    return hadoop_home


def _log_line_from_hadoop(line, level=None):
    """Log ``'  <line>'``. *line* should be a string.

    Optionally specify a logging level (default is logging.INFO).
    """
    log.log(level or logging.INFO, '  %s' % line)


def _log_record_from_hadoop(record):
    """Log log4j record parsed from hadoop stderr."""
    if not _is_counter_log4j_record(record):  # counters are printed separately
        level = getattr(logging, record.get('level') or '', None)
        _log_line_from_hadoop(record['message'], level=level)<|MERGE_RESOLUTION|>--- conflicted
+++ resolved
@@ -542,17 +542,10 @@
 
         # TODO: merge with logic in mrjob/emr.py
         def interpolate(arg):
-<<<<<<< HEAD
             if arg == mrjob.step.INPUT:
-                return ','.join(self._hdfs_step_input_files(step_num))
+                return ','.join(self._step_input_uris(step_num))
             elif arg == mrjob.step.OUTPUT:
-                return self._hdfs_step_output_dir(step_num)
-=======
-            if arg == mrjob.step.JarStep.INPUT:
-                return ','.join(self._step_input_uris(step_num))
-            elif arg == mrjob.step.JarStep.OUTPUT:
                 return self._step_output_uri(step_num)
->>>>>>> 9e867cac
             else:
                 return arg
 
