# Copyright 2009-2011 Yelp and Contributors
#
# Licensed under the Apache License, Version 2.0 (the "License");
# you may not use this file except in compliance with the License.
# You may obtain a copy of the License at
#
# http://www.apache.org/licenses/LICENSE-2.0
#
# Unless required by applicable law or agreed to in writing, software
# distributed under the License is distributed on an "AS IS" BASIS,
# WITHOUT WARRANTIES OR CONDITIONS OF ANY KIND, either express or implied.
# See the License for the specific language governing permissions and
# limitations under the License.

"""Run an MRJob locally by forking off a bunch of processes and piping
them together. Useful for testing."""

import itertools
import logging
import os
import pprint
import re
import shutil
from subprocess import Popen, PIPE
import sys

from mrjob.conf import combine_dicts, combine_local_envs
from mrjob.parse import find_python_traceback, parse_mr_job_stderr
from mrjob.runner import MRJobRunner
from mrjob.util import cmd_line, unarchive


log = logging.getLogger('mrjob.local')


class LocalMRJobRunner(MRJobRunner):
    """Runs an :py:class:`~mrjob.job.MRJob` locally, for testing
    purposes.

    This is the default way of running jobs; we assume you'll spend some
    time debugging your job before you're ready to run it on EMR or
    Hadoop.

    It's rare to need to instantiate this class directly (see
    :py:meth:`~LocalMRJobRunner.__init__` for details).
    """

    alias = 'local'

    def __init__(self, **kwargs):
        """:py:class:`~mrjob.local.LocalMRJobRunner` takes the same keyword args as :py:class:`~mrjob.runner.MRJobRunner`. However, please note:

        * *cmdenv* is combined with :py:func:`~mrjob.conf.combine_local_envs`
        * *python_bin* defaults to ``sys.executable`` (the current python interpreter)
        * *hadoop_extra_args*, *hadoop_input_format*, *hadoop_output_format*, and *hadoop_streaming_jar*, and *jobconf* are ignored because they require Java. If you need to test these, consider starting up a standalone Hadoop instance and running your job with ``-r hadoop``.
        """
        super(LocalMRJobRunner, self).__init__(**kwargs)

        self._working_dir = None
<<<<<<< HEAD
        self._prev_outfiles = []
        self._counters = {}
        
        self._map_tasks = 1
        self._reduce_tasks = 1
=======
        self._prev_outfile = None
        self._final_outfile = None
        self._counters = []
>>>>>>> b34f5446

    @classmethod
    def _default_opts(cls):
        """A dictionary giving the default value of options."""
        return combine_dicts(super(LocalMRJobRunner, cls)._default_opts(), {
            # prefer whatever interpreter we're currently using
            'python_bin': [sys.executable or 'python'],
        })

    @classmethod
    def _opts_combiners(cls):
        # on windows, PYTHONPATH should use ;, not :
        return combine_dicts(
            super(LocalMRJobRunner, cls)._opts_combiners(),
            {'cmdenv': combine_local_envs})

    # options that we ignore because they require real Hadoop
    IGNORED_OPTS = [
        'hadoop_extra_args',
        'hadoop_input_format',
        'hadoop_output_format',
        'hadoop_streaming_jar',
    ]

    def _run(self):
        if self._opts['bootstrap_mrjob']:
            self._add_python_archive(self._create_mrjob_tar_gz() + '#')

        self._create_wrapper_script()
        self._setup_working_dir()
        self._setup_output_dir()

        assert self._script # shouldn't be able to run if no script

        for ignored_opt in self.IGNORED_OPTS:
            if self._opts[ignored_opt]:
                log.warning('ignoring %s option (requires real Hadoop): %r' %
                            (ignored_opt, self._opts[ignored_opt]))

        wrapper_args = self._opts['python_bin']
        if self._wrapper_script:
            wrapper_args = (self._opts['python_bin'] +
                            [self._wrapper_script['name']] +
                            wrapper_args)

        jobconf = self._opts['jobconf']
        if jobconf:
            for (conf_arg, value) in jobconf.iteritems():
                if conf_arg == 'mapred.map.tasks':
                    self._map_tasks = int(value)
                elif conf_arg == 'mapred.reduce.tasks':
                    self._reduce_tasks = int(value)
                else:
                    log.warning('ignoring jobconf %s option (requires real Hadoop)' %
                                 conf_arg)
                    
        # run mapper, sort, reducer for each step
        for i, step in enumerate(self._get_steps()):
            self._counters.append({})
            # run the mapper
            mapper_args = (wrapper_args + [self._script['name'],
                            '--step-num=%d' % i, '--mapper'] +
                           self._mr_job_extra_args())
<<<<<<< HEAD
            self._invoke_step(mapper_args, 'step-%d-mapper' % i, num_tasks = self._map_tasks)
=======
            self._invoke_step(mapper_args, 'step-%d-mapper' % i, step_num=i)
>>>>>>> b34f5446

            if 'R' in step:
                # sort the output
                self._invoke_step(['sort'], 'step-%d-mapper-sorted' % i,
<<<<<<< HEAD
                       env={'LC_ALL': 'C'}, num_tasks = 1) # ignore locale
=======
                       env={'LC_ALL': 'C'}, step_num=i) # ignore locale
>>>>>>> b34f5446

                # run the reducer
                reducer_args = (wrapper_args + [self._script['name'],
                                 '--step-num=%d' % i, '--reducer'] +
                                self._mr_job_extra_args())
<<<<<<< HEAD
                self._invoke_step(reducer_args, 'step-%d-reducer' % i, 
                                        num_tasks = self._reduce_tasks, step_type = 'R')
=======
                self._invoke_step(reducer_args, 'step-%d-reducer' % i, step_num=i)
>>>>>>> b34f5446

        # move final output to output directory
        for i, outfile in enumerate(self._prev_outfiles):
            final_outfile = os.path.join(self._output_dir, 'part-%05d' % i)
            log.info('Moving %s -> %s' % (outfile, final_outfile))
            shutil.move(outfile, final_outfile)

    def _setup_working_dir(self):
        """Make a working directory with symlinks to our script and
        external files. Return name of the script"""
        # specify that we want to upload our script along with other files
        if self._script:
            self._script['upload'] = 'file'
        if self._wrapper_script:
            self._wrapper_script['upload'] = 'file'

        # create the working directory
        self._working_dir = os.path.join(self._get_local_tmp_dir(), 'working_dir')
        self.mkdir(self._working_dir)

        # give all our files names, and symlink or unarchive them
        self._name_files()
        for file_dict in self._files:
            path = file_dict['path']
            dest = os.path.join(self._working_dir, file_dict['name'])

            if file_dict.get('upload') == 'file':
                self._symlink_to_file_or_copy(path, dest)
            elif file_dict.get('upload') == 'archive':
                log.debug('unarchiving %s -> %s' % (path, dest))
                unarchive(path, dest)

    def _setup_output_dir(self):
        if not self._output_dir:
            self._output_dir = os.path.join(self._get_local_tmp_dir(), 'output')

        if not os.path.isdir(self._output_dir):
            log.debug('Creating output directory %s' % self._output_dir)
            self.mkdir(self._output_dir)

    def _symlink_to_file_or_copy(self, path, dest):
        """Symlink from *dest* to the absolute version of *path*.

        If symlinks aren't available, copy *path* to *dest* instead."""
        if hasattr(os, 'symlink'):
            path = os.path.abspath(path)
            log.debug('creating symlink %s <- %s' % (path, dest))
            os.symlink(path, dest)
        else:
            log.debug('copying %s -> %s' % (path, dest))
            shutil.copyfile(path, dest)

<<<<<<< HEAD
    def _get_file_splits(self, input_paths, num_splits, keep_sorted=False):
        """Split the input files into *num_splits* files
        """
        # there must be a better way to do this?
        tmp_directory = self._get_local_tmp_dir()
        files = []
        file_names = []
        for i in xrange(num_splits):
            outfile = tmp_directory + '/input_part-%05d' % i
            file_names.append(outfile)
            files.append(open(outfile, 'w'))
            
        if keep_sorted:
            # assume that input is a collection of key <tab> value pairs
            re_pattern = re.compile("^(.*?)\t")
            try:
                lines = []
                for path in input_paths:
                    for line in read_file(path):
                        key = re_pattern.search(line).group(1)
                        lines.append((key, line))
            
                current_file = 0
                for key, kv_pairs in itertools.groupby(sorted(lines), key=lambda(k, v): k):
                    for key, line in kv_pairs:
                        files[current_file].write(line)
                    current_file = (current_file + 1) % num_splits
            except:
                # fall back to unsorted case
                return self._get_file_splits(input_paths, num_splits)
        else:
            current_file = 0
            for path in input_paths:
                for line in read_file(path):
                    files[current_file].write(line)
                    current_file = (current_file + 1) % num_splits
        
        return file_names

    def _invoke_step(self, args, outfile_name, env=None, num_tasks=2, step_type='M'):
=======
    def _invoke_step(self, args, outfile_name, env=None, step_num=0):
>>>>>>> b34f5446
        """Run the given command, outputting into outfile, and reading
        from the previous outfile (or, for the first step, from our
        original output files).

        outfile is a path relative to our local tmp dir. commands are run
        inside self._working_dir

        We'll intelligently handle stderr from the process.
        """
        # keep the current environment because we need PATH to find binaries
        # and make PYTHONPATH work
        env = combine_local_envs(
            {'PYTHONPATH': os.getcwd()},
            os.environ,
            self._get_cmdenv(),
            env or {})

        # decide where to get input
        if self._prev_outfiles:
            input_paths = self._prev_outfiles
        else:
            input_paths = []
            for path in self._input_paths:
                if path == '-':
                    input_paths.append(self._dump_stdin_to_local_file())
                else:
                    input_paths.append(path)

<<<<<<< HEAD
        # get file splits
        if step_type == 'R':
            file_splits = self._get_file_splits(input_paths, num_tasks, keep_sorted=True)
        else:
            file_splits = self._get_file_splits(input_paths, num_tasks, keep_sorted=False)
        
        # run the tasks
        procs = []
        self._prev_outfiles = []
        for task_num in xrange(num_tasks):
            # args - one file_split per process
            proc_args = args + [file_splits[task_num]]
            log.info('> %s' % cmd_line(proc_args))
            
            # set up outfile
            outfile = os.path.join(self._get_local_tmp_dir(), outfile_name + '_part-%05d' % task_num)
            log.info('writing to %s' % outfile)
            log.debug('')

            self._prev_outfiles.append(outfile)
            write_to = open(outfile, 'w')

            # run the process
            proc = Popen(proc_args, stdout=write_to, stderr=PIPE,
                         cwd=self._working_dir, env=env)
            procs.append(proc)

        for task_num in xrange(num_tasks):
            proc = procs[task_num]
            # handle counters, status msgs, and other stuff on stderr
            stderr_lines = self._process_stderr_from_script(proc.stderr)
            tb_lines = find_python_traceback(stderr_lines)

            self._print_counters()

            returncode = proc.wait()
            if returncode != 0:
                # try to throw a useful exception
                if tb_lines:
                    raise Exception(
                        'Command %r returned non-zero exit status %d:\n%s' %
                        (args, returncode, ''.join(tb_lines)))
                else:
                    raise Exception(
                        'Command %r returned non-zero exit status %d: %s' %
                        (args, returncode))
=======
        # add input to the command line
        for path in input_paths:
            args.append(os.path.abspath(path))

        log.info('> %s' % cmd_line(args))

        # set up outfile
        outfile = os.path.join(self._get_local_tmp_dir(), outfile_name)
        log.info('writing to %s' % outfile)
        log.debug('')

        self._prev_outfile = outfile
        write_to = open(outfile, 'w')

        # run the process
        proc = Popen(args, stdout=write_to, stderr=PIPE,
                     cwd=self._working_dir, env=env)

        # handle counters, status msgs, and other stuff on stderr
        stderr_lines = self._process_stderr_from_script(proc.stderr, step_num=step_num)
        tb_lines = find_python_traceback(stderr_lines)

        self._print_counters()

        returncode = proc.wait()
        if returncode != 0:
            # try to throw a useful exception
            if tb_lines:
                raise Exception(
                    'Command %r returned non-zero exit status %d:\n%s' %
                    (args, returncode, ''.join(tb_lines)))
            else:
                raise Exception(
                    'Command %r returned non-zero exit status %d: %s' %
                    (args, returncode))
>>>>>>> b34f5446

        # flush file descriptors
        write_to.flush()

    def _process_stderr_from_script(self, stderr, step_num=0):
        """Handle stderr a line at time:

        - for counter lines, store counters
        - for status message, log the status change
        - for all other lines, log an error, and yield the lines
        """
        for line in stderr:
            # just pass one line at a time to parse_mr_job_stderr(),
            # so we can print error and status messages in realtime
            parsed = parse_mr_job_stderr([line], counters=self._counters[step_num-1])

            # in practice there's only going to be at most one line in
            # one of these lists, but the code is cleaner this way
            for status in parsed['statuses']:
                log.info('status: %s' % status)

            for line in parsed['other']:
                log.error('STDERR: %s' % line.rstrip('\n'))
                yield line

    def _print_counters(self):
        """Log the current value of counters (if any)"""
        if not self._counters:
            return

        log.info('counters: %s' % pprint.pformat(self._counters))<|MERGE_RESOLUTION|>--- conflicted
+++ resolved
@@ -27,7 +27,7 @@
 from mrjob.conf import combine_dicts, combine_local_envs
 from mrjob.parse import find_python_traceback, parse_mr_job_stderr
 from mrjob.runner import MRJobRunner
-from mrjob.util import cmd_line, unarchive
+from mrjob.util import cmd_line, read_file, unarchive
 
 
 log = logging.getLogger('mrjob.local')
@@ -57,17 +57,12 @@
         super(LocalMRJobRunner, self).__init__(**kwargs)
 
         self._working_dir = None
-<<<<<<< HEAD
         self._prev_outfiles = []
-        self._counters = {}
+        self._counters = []
         
         self._map_tasks = 1
         self._reduce_tasks = 1
-=======
-        self._prev_outfile = None
-        self._final_outfile = None
-        self._counters = []
->>>>>>> b34f5446
+
 
     @classmethod
     def _default_opts(cls):
@@ -131,31 +126,21 @@
             mapper_args = (wrapper_args + [self._script['name'],
                             '--step-num=%d' % i, '--mapper'] +
                            self._mr_job_extra_args())
-<<<<<<< HEAD
-            self._invoke_step(mapper_args, 'step-%d-mapper' % i, num_tasks = self._map_tasks)
-=======
-            self._invoke_step(mapper_args, 'step-%d-mapper' % i, step_num=i)
->>>>>>> b34f5446
+                           
+            self._invoke_step(mapper_args, 'step-%d-mapper' % i, step_num=i, num_tasks=self._map_tasks)
 
             if 'R' in step:
                 # sort the output
                 self._invoke_step(['sort'], 'step-%d-mapper-sorted' % i,
-<<<<<<< HEAD
-                       env={'LC_ALL': 'C'}, num_tasks = 1) # ignore locale
-=======
-                       env={'LC_ALL': 'C'}, step_num=i) # ignore locale
->>>>>>> b34f5446
+                       env={'LC_ALL': 'C'}, step_num=i, num_tasks=1) # ignore locale
 
                 # run the reducer
                 reducer_args = (wrapper_args + [self._script['name'],
                                  '--step-num=%d' % i, '--reducer'] +
                                 self._mr_job_extra_args())
-<<<<<<< HEAD
-                self._invoke_step(reducer_args, 'step-%d-reducer' % i, 
-                                        num_tasks = self._reduce_tasks, step_type = 'R')
-=======
-                self._invoke_step(reducer_args, 'step-%d-reducer' % i, step_num=i)
->>>>>>> b34f5446
+                                
+                self._invoke_step(reducer_args, 'step-%d-reducer' % i, step_num=i,
+                                        num_tasks = self._reduce_tasks, step_type='R')
 
         # move final output to output directory
         for i, outfile in enumerate(self._prev_outfiles):
@@ -208,7 +193,6 @@
             log.debug('copying %s -> %s' % (path, dest))
             shutil.copyfile(path, dest)
 
-<<<<<<< HEAD
     def _get_file_splits(self, input_paths, num_splits, keep_sorted=False):
         """Split the input files into *num_splits* files
         """
@@ -248,10 +232,7 @@
         
         return file_names
 
-    def _invoke_step(self, args, outfile_name, env=None, num_tasks=2, step_type='M'):
-=======
-    def _invoke_step(self, args, outfile_name, env=None, step_num=0):
->>>>>>> b34f5446
+    def _invoke_step(self, args, outfile_name, env=None, step_num=0, num_tasks=2, step_type='M'):
         """Run the given command, outputting into outfile, and reading
         from the previous outfile (or, for the first step, from our
         original output files).
@@ -280,7 +261,6 @@
                 else:
                     input_paths.append(path)
 
-<<<<<<< HEAD
         # get file splits
         if step_type == 'R':
             file_splits = self._get_file_splits(input_paths, num_tasks, keep_sorted=True)
@@ -311,7 +291,7 @@
         for task_num in xrange(num_tasks):
             proc = procs[task_num]
             # handle counters, status msgs, and other stuff on stderr
-            stderr_lines = self._process_stderr_from_script(proc.stderr)
+            stderr_lines = self._process_stderr_from_script(proc.stderr, step_num=step_num)
             tb_lines = find_python_traceback(stderr_lines)
 
             self._print_counters()
@@ -327,43 +307,6 @@
                     raise Exception(
                         'Command %r returned non-zero exit status %d: %s' %
                         (args, returncode))
-=======
-        # add input to the command line
-        for path in input_paths:
-            args.append(os.path.abspath(path))
-
-        log.info('> %s' % cmd_line(args))
-
-        # set up outfile
-        outfile = os.path.join(self._get_local_tmp_dir(), outfile_name)
-        log.info('writing to %s' % outfile)
-        log.debug('')
-
-        self._prev_outfile = outfile
-        write_to = open(outfile, 'w')
-
-        # run the process
-        proc = Popen(args, stdout=write_to, stderr=PIPE,
-                     cwd=self._working_dir, env=env)
-
-        # handle counters, status msgs, and other stuff on stderr
-        stderr_lines = self._process_stderr_from_script(proc.stderr, step_num=step_num)
-        tb_lines = find_python_traceback(stderr_lines)
-
-        self._print_counters()
-
-        returncode = proc.wait()
-        if returncode != 0:
-            # try to throw a useful exception
-            if tb_lines:
-                raise Exception(
-                    'Command %r returned non-zero exit status %d:\n%s' %
-                    (args, returncode, ''.join(tb_lines)))
-            else:
-                raise Exception(
-                    'Command %r returned non-zero exit status %d: %s' %
-                    (args, returncode))
->>>>>>> b34f5446
 
         # flush file descriptors
         write_to.flush()
