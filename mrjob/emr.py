# -*- coding: utf-8 -*-
# Copyright 2009-2015 Yelp and Contributors
#
# Licensed under the Apache License, Version 2.0 (the "License");
# you may not use this file except in compliance with the License.
# You may obtain a copy of the License at
#
# http://www.apache.org/licenses/LICENSE-2.0
#
# Unless required by applicable law or agreed to in writing, software
# distributed under the License is distributed on an "AS IS" BASIS,
# WITHOUT WARRANTIES OR CONDITIONS OF ANY KIND, either express or implied.
# See the License for the specific language governing permissions and
# limitations under the License.
import hashlib
import json
import logging
import os
import os.path
import pipes
import posixpath
import random
import re
import signal
import socket
import time
from collections import defaultdict
from datetime import datetime
from datetime import timedelta
from subprocess import Popen
from subprocess import PIPE

try:
    import boto
    import boto.ec2
    import boto.emr
    import boto.emr.connection
    import boto.emr.instance_group
    import boto.exception
    import boto.https_connection
    import boto.regioninfo
    import boto.utils
    from mrjob import _boto_emr
    boto  # quiet "redefinition of unused ..." warning from pyflakes
except ImportError:
    # don't require boto; MRJobs don't actually need it when running
    # inside hadoop streaming
    boto = None

try:
    import filechunkio
except ImportError:
    # that's cool; filechunkio is only for multipart uploading
    filechunkio = None

import mrjob
import mrjob.step
from mrjob.aws import EC2_INSTANCE_TYPE_TO_COMPUTE_UNITS
from mrjob.aws import EC2_INSTANCE_TYPE_TO_MEMORY
from mrjob.aws import MAX_STEPS_PER_JOB_FLOW
from mrjob.aws import emr_endpoint_for_region
from mrjob.aws import emr_ssl_host_for_region
from mrjob.aws import random_identifier
from mrjob.aws import s3_location_constraint_for_region
from mrjob.compat import version_gte
from mrjob.conf import combine_cmds
from mrjob.conf import combine_dicts
from mrjob.conf import combine_lists
from mrjob.conf import combine_path_lists
from mrjob.conf import combine_paths
from mrjob.fs.composite import CompositeFilesystem
from mrjob.fs.local import LocalFilesystem
from mrjob.fs.s3 import S3Filesystem
from mrjob.fs.s3 import wrap_aws_conn
from mrjob.fs.ssh import SSHFilesystem
from mrjob.iam import FALLBACK_INSTANCE_PROFILE
from mrjob.iam import FALLBACK_SERVICE_ROLE
from mrjob.iam import get_or_create_mrjob_instance_profile
from mrjob.iam import get_or_create_mrjob_service_role
from mrjob.logparsers import EMR_JOB_LOG_URI_RE
from mrjob.logparsers import NODE_LOG_URI_RE
from mrjob.logparsers import STEP_LOG_URI_RE
from mrjob.logparsers import TASK_ATTEMPTS_LOG_URI_RE
from mrjob.logparsers import best_error_from_logs
from mrjob.logparsers import scan_for_counters_in_files
from mrjob.parse import HADOOP_STREAMING_JAR_RE
from mrjob.parse import is_s3_uri
from mrjob.parse import is_uri
from mrjob.parse import iso8601_to_datetime
from mrjob.parse import iso8601_to_timestamp
from mrjob.parse import parse_s3_uri
from mrjob.pool import _est_time_to_hour
from mrjob.pool import _pool_hash_and_name
from mrjob.py2 import PY2
from mrjob.py2 import string_types
from mrjob.py2 import urlopen
from mrjob.retry import RetryGoRound
from mrjob.runner import MRJobRunner
from mrjob.runner import RunnerOptionStore
from mrjob.setup import BootstrapWorkingDirManager
from mrjob.setup import UploadDirManager
from mrjob.setup import parse_legacy_hash_path
from mrjob.setup import parse_setup_cmd
from mrjob.ssh import SSH_LOG_ROOT
from mrjob.ssh import SSH_PREFIX
from mrjob.ssh import ssh_copy_key
from mrjob.ssh import ssh_slave_addresses
from mrjob.ssh import ssh_terminate_single_job
from mrjob.util import cmd_line
from mrjob.util import shlex_split


log = logging.getLogger(__name__)

JOB_TRACKER_RE = re.compile(r'(\d{1,3}\.\d{2})%')

# not all steps generate task attempt logs. for now, conservatively check for
# streaming steps, which always generate them.
LOG_GENERATING_STEP_NAME_RE = HADOOP_STREAMING_JAR_RE

# the port to tunnel to
EMR_JOB_TRACKER_PORT = 9100
EMR_JOB_TRACKER_PATH = '/jobtracker.jsp'

MAX_SSH_RETRIES = 20

# ssh should fail right away if it can't bind a port
WAIT_FOR_SSH_TO_FAIL = 1.0

# amount of time to wait between checks for available pooled job flows
JOB_FLOW_SLEEP_INTERVAL = 30.01  # Add .1 seconds so minutes arent spot on.

# bootstrap action which automatically terminates idle job flows
_MAX_HOURS_IDLE_BOOTSTRAP_ACTION_PATH = os.path.join(
    os.path.dirname(mrjob.__file__),
    'bootstrap',
    'terminate_idle_job_flow.sh')

# default AWS region to use for EMR. Using us-west-2 because it is the default
# for new (since October 10, 2012) accounts (see #1025)
_DEFAULT_AWS_REGION = 'us-west-2'

# default AMI to use on EMR. This will be updated with each version
_DEFAULT_AMI_VERSION = '3.7.0'


def s3_key_to_uri(s3_key):
    """Convert a boto Key object into an ``s3://`` URI"""
    return 's3://%s/%s' % (s3_key.bucket.name, s3_key.name)


def _repeat(api_call, *args, **kwargs):
    """Make the same API call repeatedly until we've seen every page
    of the response (sets *marker* automatically).

    Yields one or more responses.
    """
    marker = None

    while True:
        resp = api_call(*args, marker=marker, **kwargs)
        yield resp

        # go to next page, if any
        marker = getattr(resp, 'marker', None)
        if not marker:
            return


def _yield_all_clusters(emr_conn, *args, **kwargs):
    """Make successive API calls, yielding cluster summaries."""
    for resp in _repeat(_boto_emr.list_clusters, emr_conn, *args, **kwargs):
        for cluster in getattr(resp, 'clusters', []):
            yield cluster


def _yield_all_bootstrap_actions(emr_conn, cluster_id, *args, **kwargs):
    for resp in _repeat(
            _boto_emr.list_bootstrap_actions,
            emr_conn, cluster_id, *args, **kwargs):
        for action in getattr(resp, 'actions', []):
            yield action


def _yield_all_instance_groups(emr_conn, cluster_id, *args, **kwargs):
    for resp in _repeat(
            _boto_emr.list_instance_groups,
            emr_conn, cluster_id, *args, **kwargs):
        for group in getattr(resp, 'instancegroups', []):
            yield group


def _yield_all_steps(emr_conn, cluster_id, *args, **kwargs):
    for resp in _repeat(_boto_emr.list_steps,
                        emr_conn, cluster_id, *args, **kwargs):
        for step in getattr(resp, 'steps', []):
            yield step


def describe_all_job_flows(emr_conn, states=None, jobflow_ids=None,
                           created_after=None, created_before=None):
    """Iteratively call ``EmrConnection.describe_jobflows()`` until we really
    get all the available job flow information. Currently, 2 months of data
    is available through the EMR API.

    This is a way of getting around the limits of the API, both on number
    of job flows returned, and how far back in time we can go.

    :type states: list
    :param states: A list of strings with job flow states wanted
    :type jobflow_ids: list
    :param jobflow_ids: A list of job flow IDs
    :type created_after: datetime
    :param created_after: Bound on job flow creation time
    :type created_before: datetime
    :param created_before: Bound on job flow creation time

    .. deprecated:: 0.4.5
    """
    log.warning(
        'describe_all_job_flows() is deprecated and will be removed in v0.5.0')

    all_job_flows = []
    ids_seen = set()

    # weird things can happen if we send no args the DescribeJobFlows API
    # (see Issue #346), so if nothing else is set, set created_before
    # to a day in the future.
    if not (states or jobflow_ids or created_after or created_before):
        created_before = datetime.utcnow() + timedelta(days=1)

    while True:
        if created_before and created_after and created_before < created_after:
            break

        log.debug('Calling describe_jobflows(states=%r, jobflow_ids=%r,'
                  ' created_after=%r, created_before=%r)' %
                  (states, jobflow_ids, created_after, created_before))
        try:
            results = emr_conn.describe_jobflows(
                states=states, jobflow_ids=jobflow_ids,
                created_after=created_after, created_before=created_before)
        except boto.exception.BotoServerError as ex:
            if 'ValidationError' in ex.body:
                log.debug(
                    '  reached earliest allowed created_before time, done!')
                break
            else:
                raise

        # don't count the same job flow twice
        job_flows = [jf for jf in results
                     if getattr(jf, "jobflowid", None) and
                     jf.jobflowid not in ids_seen]
        log.debug('  got %d results (%d new)' % (len(results), len(job_flows)))

        all_job_flows.extend(job_flows)
        ids_seen.update(jf.jobflowid for jf in job_flows)

        if job_flows:
            # set created_before to be just after the start time of
            # the first job returned, to deal with job flows started
            # in the same second
            min_create_time = min(iso8601_to_datetime(jf.creationdatetime)
                                  for jf in job_flows)
            created_before = min_create_time + timedelta(seconds=1)
            # if someone managed to start 501 job flows in the same second,
            # they are still screwed (the EMR API only returns up to 500),
            # but this seems unlikely. :)
        else:
            if not created_before:
                created_before = datetime.utcnow()
            created_before -= timedelta(weeks=2)

    return all_job_flows


def make_lock_uri(s3_tmp_dir, emr_job_flow_id, step_num):
    """Generate the URI to lock the job flow ``emr_job_flow_id``"""
    return s3_tmp_dir + 'locks/' + emr_job_flow_id + '/' + str(step_num)


def _lock_acquire_step_1(s3_fs, lock_uri, job_key, mins_to_expiration=None):
    bucket_name, key_prefix = parse_s3_uri(lock_uri)
    bucket = s3_fs.get_bucket(bucket_name)
    key = bucket.get_key(key_prefix)

    # EMRJobRunner should start using a job flow within about a second of
    # locking it, so if it's been a while, then it probably crashed and we
    # can just use this job flow.
    key_expired = False
    if key and mins_to_expiration is not None:
        last_modified = iso8601_to_datetime(key.last_modified)
        age = datetime.utcnow() - last_modified
        if age > timedelta(minutes=mins_to_expiration):
            key_expired = True

    if key is None or key_expired:
        key = bucket.new_key(key_prefix)
        key.set_contents_from_string(job_key.encode('utf_8'))
        return key
    else:
        return None


def _lock_acquire_step_2(key, job_key):
    key_value = key.get_contents_as_string()
    return (key_value == job_key.encode('utf_8'))


def attempt_to_acquire_lock(s3_fs, lock_uri, sync_wait_time, job_key,
                            mins_to_expiration=None):
    """Returns True if this session successfully took ownership of the lock
    specified by ``lock_uri``.
    """
    key = _lock_acquire_step_1(s3_fs, lock_uri, job_key, mins_to_expiration)
    if key is None:
        return False

    time.sleep(sync_wait_time)
    return _lock_acquire_step_2(key, job_key)


class LogFetchError(Exception):
    pass


class EMRRunnerOptionStore(RunnerOptionStore):

    # documentation of these options is in docs/guides/emr-opts.rst

    ALLOWED_KEYS = RunnerOptionStore.ALLOWED_KEYS.union(set([
        'additional_emr_info',
        'ami_version',
        'aws_access_key_id',
        'aws_availability_zone',
        'aws_region',
        'aws_secret_access_key',
        'aws_security_token',
        'bootstrap',
        'bootstrap_actions',
        'bootstrap_cmds',
        'bootstrap_files',
        'bootstrap_python',
        'bootstrap_python_packages',
        'bootstrap_scripts',
        'check_emr_status_every',
        'ec2_core_instance_bid_price',
        'ec2_core_instance_type',
        'ec2_instance_type',
        'ec2_key_pair',
        'ec2_key_pair_file',
        'ec2_master_instance_bid_price',
        'ec2_master_instance_type',
        'ec2_slave_instance_type',
        'ec2_task_instance_bid_price',
        'ec2_task_instance_type',
        'emr_action_on_failure',
        'emr_api_params',
        'emr_endpoint',
        'emr_job_flow_id',
        'emr_job_flow_pool_name',
        'emr_tags',
        'enable_emr_debugging',
        'hadoop_streaming_jar_on_emr',
        'hadoop_version',
        'iam_instance_profile',
        'iam_endpoint',
        'iam_service_role',
        'max_hours_idle',
        'mins_to_end_of_hour',
        'num_ec2_core_instances',
        'num_ec2_instances',
        'num_ec2_task_instances',
        'pool_emr_job_flows',
        'pool_wait_minutes',
        's3_endpoint',
        's3_log_uri',
        's3_sync_wait_time',
        's3_tmp_dir',
        's3_upload_part_size',
        'ssh_bin',
        'ssh_bind_ports',
        'ssh_tunnel_is_open',
        'ssh_tunnel_to_job_tracker',
        'visible_to_all_users',
    ]))

    COMBINERS = combine_dicts(RunnerOptionStore.COMBINERS, {
        'bootstrap': combine_lists,
        'bootstrap_actions': combine_lists,
        'bootstrap_cmds': combine_lists,
        'bootstrap_files': combine_path_lists,
        'bootstrap_python_packages': combine_path_lists,
        'bootstrap_scripts': combine_path_lists,
        'ec2_key_pair_file': combine_paths,
        'emr_api_params': combine_dicts,
        'emr_tags': combine_dicts,
        's3_log_uri': combine_paths,
        's3_tmp_dir': combine_paths,
        'ssh_bin': combine_cmds,
    })

    DEPRECATED_ALIASES = combine_dicts(RunnerOptionStore.DEPRECATED_ALIASES, {
        's3_scratch_uri': 's3_tmp_dir',
    })

    def __init__(self, alias, opts, conf_paths):
        super(EMRRunnerOptionStore, self).__init__(alias, opts, conf_paths)

        # don't allow aws_region to be ''
        if not self['aws_region']:
            self['aws_region'] = _DEFAULT_AWS_REGION

        self._fix_ec2_instance_opts()

    def default_options(self):
        super_opts = super(EMRRunnerOptionStore, self).default_options()
        return combine_dicts(super_opts, {
            'ami_version': _DEFAULT_AMI_VERSION,
            'aws_region': _DEFAULT_AWS_REGION,
            'check_emr_status_every': 30,
            'cleanup_on_failure': ['JOB'],
            'ec2_core_instance_type': 'm1.medium',
            'ec2_master_instance_type': 'm1.medium',
            'emr_job_flow_pool_name': 'default',
            'hadoop_streaming_jar_on_emr': (
                '/home/hadoop/contrib/streaming/hadoop-streaming.jar'),
            'hadoop_version': None,  # override runner default
            'mins_to_end_of_hour': 5.0,
            'num_ec2_core_instances': 0,
            'num_ec2_instances': 1,
            'num_ec2_task_instances': 0,
            's3_sync_wait_time': 5.0,
            's3_upload_part_size': 100,  # 100 MB
            'sh_bin': ['/bin/sh', '-ex'],
            'ssh_bin': ['ssh'],
            'ssh_bind_ports': list(range(40001, 40841)),
            'ssh_tunnel_to_job_tracker': False,
            'ssh_tunnel_is_open': False,
            'visible_to_all_users': True,
        })

    def _fix_ec2_instance_opts(self):
        """If the *ec2_instance_type* option is set, override instance
        type for the nodes that actually run tasks (see Issue #66). Allow
        command-line arguments to override defaults and arguments
        in mrjob.conf (see Issue #311).

        Also, make sure that core and slave instance type are the same,
        total number of instances matches number of master, core, and task
        instances, and that bid prices of zero are converted to None.
        """
        # Make sure slave and core instance type have the same value
        # Within EMRJobRunner we only ever use ec2_core_instance_type,
        # but we want ec2_slave_instance_type to be correct in the
        # options dictionary.
        if (self['ec2_slave_instance_type'] and
            (self._opt_priority['ec2_slave_instance_type'] >
             self._opt_priority['ec2_core_instance_type'])):
            self['ec2_core_instance_type'] = (
                self['ec2_slave_instance_type'])
        else:
            self['ec2_slave_instance_type'] = (
                self['ec2_core_instance_type'])

        # If task instance type is not set, use core instance type
        # (This is mostly so that we don't inadvertently join a pool
        # with task instance types with too little memory.)
        if not self['ec2_task_instance_type']:
            self['ec2_task_instance_type'] = (
                self['ec2_core_instance_type'])

        # Within EMRJobRunner, we use num_ec2_core_instances and
        # num_ec2_task_instances, not num_ec2_instances. (Number
        # of master instances is always 1.)
        if (self._opt_priority['num_ec2_instances'] >
            max(self._opt_priority['num_ec2_core_instances'],
                self._opt_priority['num_ec2_task_instances'])):
            # assume 1 master, n - 1 core, 0 task
            self['num_ec2_core_instances'] = (
                self['num_ec2_instances'] - 1)
            self['num_ec2_task_instances'] = 0
        else:
            # issue a warning if we used both kinds of instance number
            # options on the command line or in mrjob.conf
            if (self._opt_priority['num_ec2_instances'] >= 2 and
                self._opt_priority['num_ec2_instances'] <=
                max(self._opt_priority['num_ec2_core_instances'],
                    self._opt_priority['num_ec2_task_instances'])):
                log.warning('Mixing num_ec2_instances and'
                         ' num_ec2_{core,task}_instances does not make sense;'
                         ' ignoring num_ec2_instances')
            # recalculate number of EC2 instances
            self['num_ec2_instances'] = (
                1 +
                self['num_ec2_core_instances'] +
                self['num_ec2_task_instances'])

        # Allow ec2 instance type to override other instance types
        ec2_instance_type = self['ec2_instance_type']
        if ec2_instance_type:
            # core (slave) instances
            if (self._opt_priority['ec2_instance_type'] >
                max(self._opt_priority['ec2_core_instance_type'],
                    self._opt_priority['ec2_slave_instance_type'])):
                self['ec2_core_instance_type'] = ec2_instance_type
                self['ec2_slave_instance_type'] = ec2_instance_type

            # master instance only does work when it's the only instance
            if (self['num_ec2_core_instances'] <= 0 and
                self['num_ec2_task_instances'] <= 0 and
                (self._opt_priority['ec2_instance_type'] >
                 self._opt_priority['ec2_master_instance_type'])):
                self['ec2_master_instance_type'] = ec2_instance_type

            # task instances
            if (self._opt_priority['ec2_instance_type'] >
                    self._opt_priority['ec2_task_instance_type']):
                self['ec2_task_instance_type'] = ec2_instance_type

        # convert a bid price of '0' to None
        for role in ('core', 'master', 'task'):
            opt_name = 'ec2_%s_instance_bid_price' % role
            if not self[opt_name]:
                self[opt_name] = None
            else:
                # convert "0", "0.00" etc. to None
                try:
                    value = float(self[opt_name])
                    if value == 0:
                        self[opt_name] = None
                except ValueError:
                    pass  # maybe EMR will accept non-floats?


class EMRJobRunner(MRJobRunner):
    """Runs an :py:class:`~mrjob.job.MRJob` on Amazon Elastic MapReduce.
    Invoked when you run your job with ``-r emr``.

    :py:class:`EMRJobRunner` runs your job in an EMR job flow, which is
    basically a temporary Hadoop cluster. Normally, it creates a job flow
    just for your job; it's also possible to run your job in a specific
    job flow by setting *emr_job_flow_id* or to automatically choose a
    waiting job flow, creating one if none exists, by setting
    *pool_emr_job_flows*.

    Input, support, and jar files can be either local or on S3; use
    ``s3://...`` URLs to refer to files on S3.

    This class has some useful utilities for talking directly to S3 and EMR,
    so you may find it useful to instantiate it without a script::

        from mrjob.emr import EMRJobRunner

        emr_conn = EMRJobRunner().make_emr_conn()
        clusters = emr_conn.list_clusters()
        ...
    """
    alias = 'emr'

    # Don't need to bootstrap mrjob in the setup wrapper; that's what
    # the bootstrap script is for!
    BOOTSTRAP_MRJOB_IN_SETUP = False

    OPTION_STORE_CLASS = EMRRunnerOptionStore

    def __init__(self, **kwargs):
        """:py:class:`~mrjob.emr.EMRJobRunner` takes the same arguments as
        :py:class:`~mrjob.runner.MRJobRunner`, plus some additional options
        which can be defaulted in :ref:`mrjob.conf <mrjob.conf>`.

        *aws_access_key_id* and *aws_secret_access_key* are required if you
        haven't set them up already for boto (e.g. by setting the environment
        variables :envvar:`AWS_ACCESS_KEY_ID` and
        :envvar:`AWS_SECRET_ACCESS_KEY`)

        A lengthy list of additional options can be found in
        :doc:`guides/emr-opts.rst`.
        """
        super(EMRJobRunner, self).__init__(**kwargs)

        # if we're going to create a bucket to use as temp space, we don't
        # want to actually create it until we run the job (Issue #50).
        # This variable helps us create the bucket as needed
        self._s3_tmp_bucket_to_create = None

        self._fix_s3_tmp_and_log_uri_opts()

        # use job key to make a unique tmp dir
        self._s3_tmp_dir = self._opts['s3_tmp_dir'] + self._job_key + '/'

        # pick/validate output dir
        if self._output_dir:
            self._output_dir = self._check_and_fix_s3_dir(self._output_dir)
        else:
            self._output_dir = self._s3_tmp_dir + 'output/'

        # check AMI version
        if self._opts['ami_version'].startswith('1.'):
            log.warning('1.x AMIs will probably not work because they use'
                        ' Python 2.5. Use a later AMI version or mrjob v0.4.2')

        # manage working dir for bootstrap script
        self._bootstrap_dir_mgr = BootstrapWorkingDirManager()

        # manage local files that we want to upload to S3. We'll add them
        # to this manager just before we need them.
        s3_files_dir = self._s3_tmp_dir + 'files/'
        self._upload_mgr = UploadDirManager(s3_files_dir)

        # add the bootstrap files to a list of files to upload
        self._bootstrap_actions = []
        for action in self._opts['bootstrap_actions']:
            args = shlex_split(action)
            if not args:
                raise ValueError('bad bootstrap action: %r' % (action,))
            # don't use _add_bootstrap_file() because this is a raw bootstrap
            self._bootstrap_actions.append({
                'path': args[0],
                'args': args[1:],
            })

        if self._opts['bootstrap_files']:
            log.warning(
                "bootstrap_files is deprecated since v0.4.2 and will be"
                " removed in v0.6.0. Consider using bootstrap instead.")
        for path in self._opts['bootstrap_files']:
            self._bootstrap_dir_mgr.add(**parse_legacy_hash_path(
                'file', path, must_name='bootstrap_files'))

        self._bootstrap = self._bootstrap_python() + self._parse_bootstrap()
        self._legacy_bootstrap = self._parse_legacy_bootstrap()

        for cmd in self._bootstrap + self._legacy_bootstrap:
            for maybe_path_dict in cmd:
                if isinstance(maybe_path_dict, dict):
                    self._bootstrap_dir_mgr.add(**maybe_path_dict)

        if not (isinstance(self._opts['additional_emr_info'], string_types) or
                self._opts['additional_emr_info'] is None):
            self._opts['additional_emr_info'] = json.dumps(
                self._opts['additional_emr_info'])

        # where our own logs ended up (we'll find this out once we run the job)
        self._s3_job_log_uri = None

        # we'll create the script later
        self._master_bootstrap_script_path = None

        # the ID assigned by EMR to this job (might be None)
        self._cluster_id = self._opts['emr_job_flow_id']

        # when did our particular task start?
        self._emr_job_start = None

        # ssh state
        self._ssh_proc = None
        self._gave_cant_ssh_warning = False
        # we don't upload the ssh key to master until it's needed
        self._ssh_key_is_copied = False

        # cache for SSH address
        self._address = None
        self._ssh_slave_addrs = None

        # store the tracker URL for completion status
        self._tracker_url = None

        # turn off tracker progress until tunnel is up
        self._show_tracker_progress = False

        # init hadoop, ami version caches
        self._ami_version = None
        self._hadoop_version = None

    def _fix_s3_tmp_and_log_uri_opts(self):
        """Fill in s3_tmp_dir and s3_log_uri (in self._opts) if they
        aren't already set.

        Helper for __init__.
        """
        # set s3_tmp_dir by checking for existing buckets
        if not self._opts['s3_tmp_dir']:
            self._set_s3_tmp_dir()
            log.info('using %s as our temp dir on S3' %
                     self._opts['s3_tmp_dir'])

        self._opts['s3_tmp_dir'] = self._check_and_fix_s3_dir(
            self._opts['s3_tmp_dir'])

        # set s3_log_uri
        if self._opts['s3_log_uri']:
            self._opts['s3_log_uri'] = self._check_and_fix_s3_dir(
                self._opts['s3_log_uri'])
        else:
            self._opts['s3_log_uri'] = self._opts['s3_tmp_dir'] + 'logs/'

    def _set_s3_tmp_dir(self):
        """Helper for _fix_s3_tmp_and_log_uri_opts"""
        buckets = self.fs.make_s3_conn().get_all_buckets()
        mrjob_buckets = [b for b in buckets if b.name.startswith('mrjob-')]

        # Loop over buckets until we find one that is not region-
        #   restricted, matches aws_region, or can be used to
        #   infer aws_region if no aws_region is specified
        for tmp_bucket in mrjob_buckets:
            tmp_bucket_name = tmp_bucket.name

            if (tmp_bucket.get_location() ==
                s3_location_constraint_for_region(self._opts['aws_region'])):

                # Regions are both specified and match
                log.info("using existing temp bucket %s" %
                         tmp_bucket_name)
                self._opts['s3_tmp_dir'] = ('s3://%s/tmp/' %
                                                tmp_bucket_name)
                return

        # That may have all failed. If so, pick a name.
        tmp_bucket_name = 'mrjob-' + random_identifier()
        self._s3_tmp_bucket_to_create = tmp_bucket_name
        log.info("creating new temp bucket %s" % tmp_bucket_name)
        self._opts['s3_tmp_dir'] = 's3://%s/tmp/' % tmp_bucket_name

    def _set_s3_job_log_uri(self, cluster):
        """Given a job flow description, set self._s3_job_log_uri. This allows
        us to call self.ls(), etc. without running the job.
        """
        log_uri = getattr(cluster, 'loguri', '')
        if log_uri:
            self._s3_job_log_uri = '%s%s/' % (
                log_uri.replace('s3n://', 's3://'), self._cluster_id)

    def _create_s3_tmp_bucket_if_needed(self):
        """Make sure temp bucket exists"""
        if self._s3_tmp_bucket_to_create:
            s3_conn = self.make_s3_conn()
            log.info('creating S3 bucket %r to use as temp space' %
                     self._s3_tmp_bucket_to_create)
            location = s3_location_constraint_for_region(
                self._opts['aws_region'])
            s3_conn.create_bucket(
                self._s3_tmp_bucket_to_create, location=location)
            self._s3_tmp_bucket_to_create = None

    def _check_and_fix_s3_dir(self, s3_uri):
        """Helper for __init__"""
        if not is_s3_uri(s3_uri):
            raise ValueError('Invalid S3 URI: %r' % s3_uri)
        if not s3_uri.endswith('/'):
            s3_uri = s3_uri + '/'

        return s3_uri

    @property
    def _ssh_key_name(self):
        return self._job_key + '.pem'

    @property
    def fs(self):
        """:py:class:`~mrjob.fs.base.Filesystem` object for SSH, S3, and the
        local filesystem.
        """
        if self._fs is None:
            self._s3_fs = S3Filesystem(
                aws_access_key_id=self._opts['aws_access_key_id'],
                aws_secret_access_key=self._opts['aws_secret_access_key'],
                aws_security_token=self._opts['aws_security_token'],
                s3_endpoint=self._opts['s3_endpoint'])

            if self._opts['ec2_key_pair_file']:
                self._ssh_fs = SSHFilesystem(
                    ssh_bin=self._opts['ssh_bin'],
                    ec2_key_pair_file=self._opts['ec2_key_pair_file'],
                    key_name=self._ssh_key_name)

                self._fs = CompositeFilesystem(self._ssh_fs, self._s3_fs,
                                               LocalFilesystem())
            else:
                self._ssh_fs = None
                self._fs = CompositeFilesystem(self._s3_fs, LocalFilesystem())

        return self._fs

    def _run(self):
        self._launch()
        self._wait_for_job_to_complete()

    def _launch(self):
        self._prepare_for_launch()
        self._launch_emr_job()

    def _prepare_for_launch(self):
        self._check_input_exists()
        self._check_output_not_exists()
        self._create_setup_wrapper_script()
        self._add_bootstrap_files_for_upload()
        self._add_job_files_for_upload()
        self._upload_local_files_to_s3()

    def _check_input_exists(self):
        """Make sure all input exists before continuing with our job.
        """
        if self._opts['check_input_paths']:
            for path in self._input_paths:
                if path == '-':
                    continue  # STDIN always exists

                if is_uri(path) and not is_s3_uri(path):
                    continue  # can't check non-S3 URIs, hope for the best

                if not self.path_exists(path):
                    raise AssertionError(
                        'Input path %s does not exist!' % (path,))

    def _check_output_not_exists(self):
        """Verify the output path does not already exist. This avoids
        provisioning a cluster only to have Hadoop refuse to launch.
        """
        try:
            if self.fs.path_exists(self._output_dir):
                raise IOError(
                    'Output path %s already exists!' % (self._output_dir,))
        except boto.exception.S3ResponseError:
            pass

    def _add_bootstrap_files_for_upload(self, persistent=False):
        """Add files needed by the bootstrap script to self._upload_mgr.

        Tar up mrjob if bootstrap_mrjob is True.

        Create the master bootstrap script if necessary.

        persistent -- set by make_persistent_job_flow()
        """
        # lazily create mrjob.tar.gz
        if self._bootstrap_mrjob():
            self._create_mrjob_tar_gz()
            self._bootstrap_dir_mgr.add('file', self._mrjob_tar_gz_path)

        # all other files needed by the script are already in
        # _bootstrap_dir_mgr
        for path in self._bootstrap_dir_mgr.paths():
            self._upload_mgr.add(path)

        # now that we know where the above files live, we can create
        # the master bootstrap script
        self._create_master_bootstrap_script_if_needed()
        if self._master_bootstrap_script_path:
            self._upload_mgr.add(self._master_bootstrap_script_path)

        # make sure bootstrap action scripts are on S3
        for bootstrap_action in self._bootstrap_actions:
            self._upload_mgr.add(bootstrap_action['path'])

        # Add max-hours-idle script if we need it
        if (self._opts['max_hours_idle'] and
                (persistent or self._opts['pool_emr_job_flows'])):
            self._upload_mgr.add(_MAX_HOURS_IDLE_BOOTSTRAP_ACTION_PATH)

    def _add_job_files_for_upload(self):
        """Add files needed for running the job (setup and input)
        to self._upload_mgr."""
        for path in self._get_input_paths():
            self._upload_mgr.add(path)

        for path in self._working_dir_mgr.paths():
            self._upload_mgr.add(path)

        if self._opts['hadoop_streaming_jar']:
            self._upload_mgr.add(path)

        for step in self._get_steps():
            if step.get('jar'):
                self._upload_mgr.add(step['jar'])

    def _upload_local_files_to_s3(self):
        """Copy local files tracked by self._upload_mgr to S3."""
        self._create_s3_tmp_bucket_if_needed()

        log.info('Copying non-input files into %s' % self._upload_mgr.prefix)

        for path, s3_uri in self._upload_mgr.path_to_uri().items():
            log.debug('uploading %s -> %s' % (path, s3_uri))
            self._upload_contents(s3_uri, path)

    def _upload_contents(self, s3_uri, path):
        """Uploads the file at the given path to S3, possibly using
        multipart upload."""
        fsize = os.stat(path).st_size
        part_size = self._get_upload_part_size()

        s3_key = self.fs.make_s3_key(s3_uri)

        if self._should_use_multipart_upload(fsize, part_size, path):
            log.debug("Starting multipart upload of %s" % (path,))
            mpul = s3_key.bucket.initiate_multipart_upload(s3_key.name)

            try:
                self._upload_parts(mpul, path, fsize, part_size)
            except:
                mpul.cancel_upload()
                raise

            mpul.complete_upload()
            log.debug("Completed multipart upload of %s to %s" % (
                      path, s3_key.name))
        else:
            s3_key.set_contents_from_filename(path)

    def _upload_parts(self, mpul, path, fsize, part_size):
        offsets = range(0, fsize, part_size)

        for i, offset in enumerate(offsets):
            part_num = i + 1

            log.debug("uploading %d/%d of %s" % (
                part_num, len(offsets), path))
            chunk_bytes = min(part_size, fsize - offset)

            with filechunkio.FileChunkIO(
                    path, 'r', offset=offset, bytes=chunk_bytes) as fp:
                mpul.upload_part_from_file(fp, part_num)

    def _get_upload_part_size(self):
        # part size is in MB, as the minimum is 5 MB
        return int((self._opts['s3_upload_part_size'] or 0) * 1024 * 1024)

    def _should_use_multipart_upload(self, fsize, part_size, path):
        """Decide if we want to use multipart uploading.

        path is only used to log warnings."""
        if not part_size:  # disabled
            return False

        if fsize <= part_size:
            return False

        if filechunkio is None:
            log.warning("Can't use S3 multipart upload for %s because"
                        " filechunkio is not installed" % path)
            return False

        return True

    def setup_ssh_tunnel_to_job_tracker(self, host):
        """setup the ssh tunnel to the job tracker, if it's not currently
        running.

        Args:
        host -- hostname of the EMR master node.
        """
        REQUIRED_OPTS = ['ec2_key_pair', 'ec2_key_pair_file', 'ssh_bind_ports']
        for opt_name in REQUIRED_OPTS:
            if not self._opts[opt_name]:
                if not self._gave_cant_ssh_warning:
                    log.warning(
                        "You must set %s in order to ssh to the job tracker!" %
                        opt_name)
                    self._gave_cant_ssh_warning = True
                return

        # if there was already a tunnel, make sure it's still up
        if self._ssh_proc:
            self._ssh_proc.poll()
            if self._ssh_proc.returncode is None:
                return
            else:
                log.warning('Oops, ssh subprocess exited with return code %d,'
                            ' restarting...' % self._ssh_proc.returncode)
                self._ssh_proc = None

        log.info('Opening ssh tunnel to Hadoop job tracker')

        # if ssh detects that a host key has changed, it will silently not
        # open the tunnel, so make a fake empty known_hosts file and use that.
        # (you can actually use /dev/null as your known hosts file, but
        # that's UNIX-specific)
        fake_known_hosts_file = os.path.join(
            self._get_local_tmp_dir(), 'fake_ssh_known_hosts')
        # blank out the file, if it exists
        f = open(fake_known_hosts_file, 'w')
        f.close()
        log.debug('Created empty ssh known-hosts file: %s' % (
            fake_known_hosts_file,))

        bind_port = None
        for bind_port in self._pick_ssh_bind_ports():
            args = self._opts['ssh_bin'] + [
                '-o', 'VerifyHostKeyDNS=no',
                '-o', 'StrictHostKeyChecking=no',
                '-o', 'ExitOnForwardFailure=yes',
                '-o', 'UserKnownHostsFile=%s' % fake_known_hosts_file,
                '-L', '%d:localhost:%d' % (bind_port, EMR_JOB_TRACKER_PORT),
                '-N', '-q',  # no shell, no output
                '-i', self._opts['ec2_key_pair_file'],
            ]
            if self._opts['ssh_tunnel_is_open']:
                args.extend(['-g', '-4'])  # -4: listen on IPv4 only
            args.append('hadoop@' + host)
            log.debug('> %s' % cmd_line(args))

            ssh_proc = Popen(args, stdin=PIPE, stdout=PIPE, stderr=PIPE)
            time.sleep(WAIT_FOR_SSH_TO_FAIL)
            ssh_proc.poll()
            # still running. We are golden
            if ssh_proc.returncode is None:
                self._ssh_proc = ssh_proc
                break
            else:
                ssh_proc.stdin.close()
                ssh_proc.stdout.close()
                ssh_proc.stderr.close()

        if not self._ssh_proc:
            log.warning('Failed to open ssh tunnel to job tracker')
        else:
            if self._opts['ssh_tunnel_is_open']:
                bind_host = socket.getfqdn()
            else:
                bind_host = 'localhost'
            self._tracker_url = 'http://%s:%d%s' % (
                bind_host, bind_port, EMR_JOB_TRACKER_PATH)
            self._show_tracker_progress = True
            log.info('Connect to job tracker at: %s' % self._tracker_url)

    def _pick_ssh_bind_ports(self):
        """Pick a list of ports to try binding our SSH tunnel to.

        We will try to bind the same port for any given job flow (Issue #67)
        """
        # don't perturb the random number generator
        random_state = random.getstate()
        try:
            # seed random port selection on job flow ID
            random.seed(self._cluster_id)
            num_picks = min(MAX_SSH_RETRIES, len(self._opts['ssh_bind_ports']))
            return random.sample(self._opts['ssh_bind_ports'], num_picks)
        finally:
            random.setstate(random_state)

    def _enable_slave_ssh_access(self):
        if self._ssh_fs and not self._ssh_key_is_copied:
            ssh_copy_key(
                self._opts['ssh_bin'],
                self._address_of_master(),
                self._opts['ec2_key_pair_file'],
                self._ssh_key_name)

    ### Running the job ###

    def cleanup(self, mode=None):
        super(EMRJobRunner, self).cleanup(mode=mode)

        # always stop our SSH tunnel if it's still running
        if self._ssh_proc:
            self._ssh_proc.poll()
            if self._ssh_proc.returncode is None:
                log.info('Killing our SSH tunnel (pid %d)' %
                         self._ssh_proc.pid)

                self._ssh_proc.stdin.close()
                self._ssh_proc.stdout.close()
                self._ssh_proc.stderr.close()

                try:
                    os.kill(self._ssh_proc.pid, signal.SIGKILL)
                    self._ssh_proc = None
                except Exception as e:
                    log.exception(e)

        # stop the job flow if it belongs to us (it may have stopped on its
        # own already, but that's fine)
        # don't stop it if it was created due to --pool because the user
        # probably wants to use it again
        if self._cluster_id and not self._opts['emr_job_flow_id'] \
                and not self._opts['pool_emr_job_flows']:
            log.info('Terminating job flow: %s' % self._cluster_id)
            try:
                self.make_emr_conn().terminate_jobflow(self._cluster_id)
            except Exception as e:
                log.exception(e)

    def _cleanup_remote_tmp(self):
        # delete all the files we created
        if self._s3_tmp_dir:
            try:
                log.info('Removing all files in %s' % self._s3_tmp_dir)
                self.rm(self._s3_tmp_dir)
                self._s3_tmp_dir = None
            except Exception as e:
                log.exception(e)

    def _cleanup_logs(self):
        super(EMRJobRunner, self)._cleanup_logs()

        # delete the log files, if it's a job flow we created (the logs
        # belong to the job flow)
        if self._s3_job_log_uri and not self._opts['emr_job_flow_id'] \
                and not self._opts['pool_emr_job_flows']:
            try:
                log.info('Removing all files in %s' % self._s3_job_log_uri)
                self.rm(self._s3_job_log_uri)
                self._s3_job_log_uri = None
            except Exception as e:
                log.exception(e)

    def _cleanup_job(self):
        # kill the job if we won't be taking down the whole job flow
        if not (self._cluster_id or
                self._opts['emr_job_flow_id'] or
                self._opts['pool_emr_job_flows']):
            # we're taking down the job flow, don't bother
            return

        try:
            addr = self._address_of_master()
        except IOError:
            # if we can't get the address of the master node, job probably
            # isn't running
            return

        if not self._ran_job:
            if self._opts['ec2_key_pair_file']:
                try:
                    log.info("Attempting to terminate job...")
                    had_job = ssh_terminate_single_job(
                        self._opts['ssh_bin'],
                        addr,
                        self._opts['ec2_key_pair_file'])
                    if had_job:
                        log.info("Succeeded in terminating job")
                    else:
                        log.info("Job appears to have already been terminated")
                    return
                except IOError:
                    pass

            log.info('Unable to kill job without terminating job flow and'
                     ' job is still running. You may wish to terminate it'
                     ' yourself with "python -m mrjob.tools.emr.terminate_job_'
                     'flow %s".' % self._cluster_id)

    def _cleanup_job_flow(self):
        if not self._cluster_id:
            # If we don't have a job flow, then we can't terminate it.
            return

        emr_conn = self.make_emr_conn()
        try:
            log.info("Attempting to terminate job flow")
            emr_conn.terminate_jobflow(self._cluster_id)
        except Exception as e:
            # Something happened with boto and the user should know.
            log.exception(e)
            return
        log.info('Job flow %s successfully terminated' % self._cluster_id)

    def _wait_for_s3_eventual_consistency(self):
        """Sleep for a little while, to give S3 a chance to sync up.
        """
        log.info('Waiting %.1fs for S3 eventual consistency' %
                 self._opts['s3_sync_wait_time'])
        time.sleep(self._opts['s3_sync_wait_time'])

    def _cluster_is_done(self, cluster):
        return cluster.status.state in (
            'TERMINATING', 'TERMINATED', 'TERMINATED_WITH_ERRORS')

    def _wait_for_cluster_to_terminate(self):
        cluster = self._describe_cluster()

        if (cluster.status.state == 'WAITING' and
                cluster.autoterminate != 'true'):
            raise Exception('Operation requires job flow to terminate, but'
                            ' it may never do so.')

        while not self._cluster_is_done(cluster):
            msg = 'Waiting for job flow to terminate (currently %s)' % (
                cluster.status.state)
            log.info(msg)
            time.sleep(self._opts['check_emr_status_every'])
            cluster = self._describe_cluster()

    def _create_instance_group(self, role, instance_type, count, bid_price):
        """Helper method for creating instance groups. For use when
        creating a jobflow using a list of InstanceGroups, instead
        of the typical triumverate of
        num_instances/master_instance_type/slave_instance_type.

            - Role is either 'master', 'core', or 'task'.
            - instance_type is an EC2 instance type
            - count is an int
            - bid_price is a number, a string, or None. If None,
              this instance group will be use the ON-DEMAND market
              instead of the SPOT market.
        """

        if not instance_type:
            if self._opts['ec2_instance_type']:
                instance_type = self._opts['ec2_instance_type']
            else:
                raise ValueError('Missing instance type for %s node(s)' % role)

        if bid_price:
            market = 'SPOT'
            bid_price = str(bid_price)  # must be a string
        else:
            market = 'ON_DEMAND'
            bid_price = None

        # Just name the groups "master", "task", and "core"
        name = role.lower()

        return boto.emr.instance_group.InstanceGroup(
            count, role, instance_type, market, name, bidprice=bid_price)

    def _create_job_flow(self, persistent=False, steps=None):
        """Create an empty job flow on EMR, and return the ID of that
        job.

        If the ``emr_tags`` option is set, also tags the cluster (which
        is a separate API call).

        persistent -- if this is true, create the job flow with the keep_alive
            option, indicating the job will have to be manually terminated.
        """
        # make sure we can see the files we copied to S3
        self._wait_for_s3_eventual_consistency()

        log.info('Creating Elastic MapReduce job flow')
        args = self._job_flow_args(persistent, steps)

        emr_conn = self.make_emr_conn()
        log.debug('Calling run_jobflow(%r, %r, %s)' % (
            self._job_key, self._opts['s3_log_uri'],
            ', '.join('%s=%r' % (k, v) for k, v in args.items())))
        emr_job_flow_id = emr_conn.run_jobflow(
            self._job_key, self._opts['s3_log_uri'], **args)

         # keep track of when we started our job
        self._emr_job_start = time.time()

        log.info('Job flow created with ID: %s' % emr_job_flow_id)

        # set EMR tags for the cluster, if any
        tags = self._opts['emr_tags']
        if tags:
            log.info('Setting EMR tags: %s' % ', '.join(
                '%s=%s' % (tag, value or '') for tag, value in tags.items()))
            _boto_emr.add_tags(emr_conn, emr_job_flow_id, tags)

        return emr_job_flow_id

    def _job_flow_args(self, persistent=False, steps=None):
        """Build kwargs for emr_conn.run_jobflow()"""
        args = {}

        args['ami_version'] = self._opts['ami_version']

        if self._opts['aws_availability_zone']:
            args['availability_zone'] = self._opts['aws_availability_zone']

        # The old, simple API, available if we're not using task instances
        # or bid prices
        if not (self._opts['num_ec2_task_instances'] or
                self._opts['ec2_core_instance_bid_price'] or
                self._opts['ec2_master_instance_bid_price'] or
                self._opts['ec2_task_instance_bid_price']):
            args['num_instances'] = self._opts['num_ec2_core_instances'] + 1
            args['master_instance_type'] = (
                self._opts['ec2_master_instance_type'])
            args['slave_instance_type'] = self._opts['ec2_core_instance_type']
        else:
            # Create a list of InstanceGroups
            args['instance_groups'] = [
                self._create_instance_group(
                    'MASTER',
                    self._opts['ec2_master_instance_type'],
                    1,
                    self._opts['ec2_master_instance_bid_price']
                ),
            ]

            if self._opts['num_ec2_core_instances']:
                args['instance_groups'].append(
                    self._create_instance_group(
                        'CORE',
                        self._opts['ec2_core_instance_type'],
                        self._opts['num_ec2_core_instances'],
                        self._opts['ec2_core_instance_bid_price']
                    )
                )

            if self._opts['num_ec2_task_instances']:
                args['instance_groups'].append(
                    self._create_instance_group(
                        'TASK',
                        self._opts['ec2_task_instance_type'],
                        self._opts['num_ec2_task_instances'],
                        self._opts['ec2_task_instance_bid_price']
                    )
                )

        # bootstrap actions
        bootstrap_action_args = []

        for i, bootstrap_action in enumerate(self._bootstrap_actions):
            s3_uri = self._upload_mgr.uri(bootstrap_action['path'])
            bootstrap_action_args.append(
                boto.emr.BootstrapAction(
                    'action %d' % i, s3_uri, bootstrap_action['args']))

        if self._master_bootstrap_script_path:
            master_bootstrap_script_args = []
            if self._opts['pool_emr_job_flows']:
                master_bootstrap_script_args = [
                    'pool-' + self._pool_hash(),
                    self._opts['emr_job_flow_pool_name'],
                ]
            bootstrap_action_args.append(
                boto.emr.BootstrapAction(
                    'master',
                    self._upload_mgr.uri(self._master_bootstrap_script_path),
                    master_bootstrap_script_args))

        if persistent or self._opts['pool_emr_job_flows']:
            args['keep_alive'] = True

            # only use idle termination script on persistent job flows
            # add it last, so that we don't count bootstrapping as idle time
            if self._opts['max_hours_idle']:
                s3_uri = self._upload_mgr.uri(
                    _MAX_HOURS_IDLE_BOOTSTRAP_ACTION_PATH)
                # script takes args in (integer) seconds
                ba_args = [int(self._opts['max_hours_idle'] * 3600),
                           int(self._opts['mins_to_end_of_hour'] * 60)]
                bootstrap_action_args.append(
                    boto.emr.BootstrapAction('idle timeout', s3_uri, ba_args))

        if bootstrap_action_args:
            args['bootstrap_actions'] = bootstrap_action_args

        if self._opts['ec2_key_pair']:
            args['ec2_keyname'] = self._opts['ec2_key_pair']

        if self._opts['enable_emr_debugging']:
            args['enable_debugging'] = True

        if self._opts['additional_emr_info']:
            args['additional_info'] = self._opts['additional_emr_info']

        # boto's connect_emr() has keyword args for these, but they override
        # emr_api_params, which is not what we want.
        api_params = {}

        api_params['VisibleToAllUsers'] = str(bool(
            self._opts['visible_to_all_users'])).lower()

        api_params['JobFlowRole'] = self._instance_profile()
        api_params['ServiceRole'] = self._service_role()

        if self._opts['emr_api_params']:
            api_params.update(self._opts['emr_api_params'])

        args['api_params'] = api_params

        if steps:
            args['steps'] = steps

        return args

    def _instance_profile(self):
        try:
            return (self._opts['iam_instance_profile'] or
                    get_or_create_mrjob_instance_profile(self.make_iam_conn()))
        except boto.exception.BotoServerError as ex:
            if ex.status != 403:
                raise
            log.warning(
                "Can't access IAM API, trying default instance profile: %s" %
                FALLBACK_INSTANCE_PROFILE)
            return FALLBACK_INSTANCE_PROFILE

    def _service_role(self):
        try:
            return (self._opts['iam_service_role'] or
                    get_or_create_mrjob_service_role(self.make_iam_conn()))
        except boto.exception.BotoServerError as ex:
            if ex.status != 403:
                raise
            log.warning(
                "Can't access IAM API, trying default service role: %s" %
                FALLBACK_SERVICE_ROLE)
            return FALLBACK_SERVICE_ROLE

    @property
    def _action_on_failure(self):
        # don't terminate other people's job flows
        if (self._opts['emr_action_on_failure']):
            return self._opts['emr_action_on_failure']
        elif (self._opts['emr_job_flow_id'] or
                self._opts['pool_emr_job_flows']):
            return 'CANCEL_AND_WAIT'
        else:
            return 'TERMINATE_CLUSTER'

    def _build_steps(self):
        """Return a list of boto Step objects corresponding to the
        steps we want to run."""
        # quick, add the other steps before the job spins up and
        # then shuts itself down (in practice this takes several minutes)
        return [self._build_step(n) for n in range(self._num_steps())]

    def _build_step(self, step_num):
        step = self._get_step(step_num)

        if step['type'] == 'streaming':
            return self._build_streaming_step(step_num)
        elif step['type'] == 'jar':
            return self._build_jar_step(step_num)
        else:
            raise AssertionError('Bad step type: %r' % (step['type'],))

    def _build_streaming_step(self, step_num):
        streaming_step_kwargs = {
            'name': '%s: Step %d of %d' % (
                self._job_key, step_num + 1, self._num_steps()),
            'input': self._step_input_uris(step_num),
            'output': self._step_output_uri(step_num),
            'jar': self._get_streaming_jar(),
            'action_on_failure': self._action_on_failure,
        }

        step_args = []
        step_args.extend(self._upload_args(self._upload_mgr))
        step_args.extend(self._hadoop_args_for_step(step_num))

        streaming_step_kwargs['step_args'] = step_args

        mapper, combiner, reducer = (
            self._hadoop_streaming_commands(step_num))

        streaming_step_kwargs['mapper'] = mapper

        if combiner:
            streaming_step_kwargs['combiner'] = combiner

        streaming_step_kwargs['reducer'] = reducer

        return boto.emr.StreamingStep(**streaming_step_kwargs)

    def _build_jar_step(self, step_num):
        step = self._get_step(step_num)

        # special case to allow access to jars inside EMR
        if step['jar'].startswith('file:///'):
            jar = step['jar'][7:]  # keep leading slash
        else:
            jar = self._upload_mgr.uri(step['jar'])

        def interpolate(arg):
            if arg == mrjob.step.JarStep.INPUT:
                return ','.join(self._step_input_uris(step_num))
            elif arg == mrjob.step.JarStep.OUTPUT:
                return self._step_output_uri(step_num)
            else:
                return arg

        step_args = step['args']
        if step_args:
            step_args = [interpolate(arg) for arg in step_args]

        return boto.emr.JarStep(
            name='%s: Step %d of %d' % (
                self._job_key, step_num + 1, self._num_steps()),
            jar=jar,
            main_class=step['main_class'],
            step_args=step_args,
            action_on_failure=self._action_on_failure)

    def _get_streaming_jar(self):
        if self._opts['hadoop_streaming_jar']:
            return self._upload_mgr.uri(self._opts['hadoop_streaming_jar'])
        else:
            return self._opts['hadoop_streaming_jar_on_emr']

    def _launch_emr_job(self):
        """Create an empty jobflow on EMR, and set self._cluster_id to
        the ID for that job."""
        self._create_s3_tmp_bucket_if_needed()
        emr_conn = self.make_emr_conn()

        # try to find a job flow from the pool. basically auto-fill
        # 'emr_job_flow_id' if possible and then follow normal behavior.
        if self._opts['pool_emr_job_flows'] and not self._cluster_id:
            cluster_id = self._find_cluster(num_steps=len(self._get_steps()))
            if cluster_id:
                self._cluster_id = cluster_id

        # create a job flow if we're not already using an existing one
        if not self._cluster_id:
            self._cluster_id = self._create_job_flow(
                persistent=False)
            log.info('Created new job flow %s' %
                     self._cluster_id)
        else:
            log.info('Adding our job to existing job flow %s' %
                     self._cluster_id)

        # define out steps
        steps = self._build_steps()
        log.debug('Calling add_jobflow_steps(%r, %r)' % (
            self._cluster_id, steps))
        emr_conn.add_jobflow_steps(self._cluster_id, steps)

        # keep track of when we launched our job
        self._emr_job_start = time.time()

        # set EMR tags for the job, if any
        tags = self._opts['emr_tags']
        if tags:
            log.info('Setting EMR tags: %s' %
                    ', '.join('%s=%s' % (tag, value)
                              for tag, value in tags.items()))
            emr_conn.add_tags(self._cluster_id, tags)

    # TODO: break this method up; it's too big to write tests for
    def _wait_for_job_to_complete(self):
        """Wait for the job to complete, and raise an exception if
        the job failed.

        Also grab log URI from the job status (since we may not know it)
        """
        success = False

        while True:
            # don't antagonize EMR's throttling
            log.debug('Waiting %.1f seconds...' %
                      self._opts['check_emr_status_every'])
            time.sleep(self._opts['check_emr_status_every'])

            cluster = self._describe_cluster()

            self._set_s3_job_log_uri(cluster)

            job_state = cluster.status.state
            reason = getattr(
                getattr(cluster.status, 'statechangereason', None),
                'message', '')

            # find all steps belonging to us, and get their state
            step_states = []
            running_step_name = ''
            total_step_time = 0.0
            step_nums = []  # step numbers belonging to us. 1-indexed
            # "lg_step" stands for "log generating step"
            lg_step_num_mapping = {}

            steps = self._list_steps_for_cluster()
            latest_lg_step_num = 0
            for i, step in enumerate(steps):
                if LOG_GENERATING_STEP_NAME_RE.match(
                        posixpath.basename(getattr(step.config, 'jar', ''))):
                    latest_lg_step_num += 1

                # ignore steps belonging to other jobs
                if not step.name.startswith(self._job_key):
                    continue

                step_nums.append(i + 1)
                if LOG_GENERATING_STEP_NAME_RE.match(
                        posixpath.basename(getattr(step.config, 'jar', ''))):
                    lg_step_num_mapping[i + 1] = latest_lg_step_num

                step_states.append(step.status.state)
                if step.status.state == 'RUNNING':
                    running_step_name = step.name

                if (hasattr(step.status, 'timeline') and
                        hasattr(step.status.timeline, 'startdatetime') and
                        hasattr(step.status.timeline, 'enddatetime')):

                    start_time = iso8601_to_timestamp(
                        step.status.timeline.startdatetime)
                    end_time = iso8601_to_timestamp(
                        step.status.timeline.enddatetime)
                    total_step_time += end_time - start_time

            if not step_states:
                raise AssertionError("Can't find our steps in the job flow!")

            # if all our steps have completed, we're done!
            if all(state == 'COMPLETED' for state in step_states):
                success = True
                break

            # if any step fails, give up
            if any(state in ('CANCELLED', 'FAILED', 'INTERRUPTED')
                   for state in step_states):
                break

            # (the other step states are PENDING and RUNNING)

            # keep track of how long we've been waiting
            running_time = time.time() - self._emr_job_start

            # if a step is still running, we can print a status message
            if running_step_name:
                log.info('Job launched %.1fs ago, status %s: %s (%s)' %
                         (running_time, job_state, reason, running_step_name))

                if self._show_tracker_progress:
                    try:
                        tracker_handle = urlopen(self._tracker_url)
                        tracker_page = ''.join(tracker_handle.readlines())
                        tracker_handle.close()
                        # first two formatted percentages, map then reduce
                        map_complete, reduce_complete = [
                            float(complete) for complete
                            in JOB_TRACKER_RE.findall(tracker_page)[:2]]
                        log.info(' map %3d%% reduce %3d%%' % (
                                 map_complete, reduce_complete))
                    except:
                        log.error('Unable to load progress from job tracker')
                        # turn off progress for rest of job
                        self._show_tracker_progress = False
                # once a step is running, it's safe to set up the ssh tunnel to
                # the job tracker
                job_host = getattr(cluster, 'masterpublicdnsname', None)
                if job_host and self._opts['ssh_tunnel_to_job_tracker']:
                    self.setup_ssh_tunnel_to_job_tracker(job_host)

            # other states include STARTING and SHUTTING_DOWN
            elif reason:
                log.info('Job launched %.1fs ago, status %s: %s' %
                         (running_time, job_state, reason))
            else:
                log.info('Job launched %.1fs ago, status %s' %
                         (running_time, job_state,))

        if success:
            log.info('Job completed.')
            log.info('Running time was %.1fs (not counting time spent waiting'
                     ' for the EC2 instances)' % total_step_time)
            self._fetch_counters(step_nums, lg_step_num_mapping)
            self.print_counters(range(1, len(step_nums) + 1))
        else:
            msg = 'Job on job flow %s failed with status %s: %s' % (
                cluster.id, job_state, reason)
            log.error(msg)
            # check for invalid fallback IAM roles
            if any(reason.rstrip().endswith('/%s is invalid' % role)
                   for role in (FALLBACK_INSTANCE_PROFILE,
                                FALLBACK_SERVICE_ROLE)):
                msg += (
                    '\n\n'
                    'Ask your admin to create the default EMR roles'
                    ' by following:\n\n'
                    '    http://docs.aws.amazon.com/ElasticMapReduce/latest'
                    '/DeveloperGuide/emr-iam-roles-creatingroles.html\n')
            else:
                if self._s3_job_log_uri:
                    log.info('Logs are in %s' % self._s3_job_log_uri)
                # look for a Python traceback
                cause = self._find_probable_cause_of_failure(
                    step_nums, sorted(lg_step_num_mapping.values()))
                if cause:
                    # log cause, and put it in exception
                    cause_msg = []  # lines to log and put in exception
                    cause_msg.append('Probable cause of failure (from %s):' %
                                     cause['log_file_uri'])
                    cause_msg.extend(
                        line.strip('\n') for line in cause['lines'])

                    if cause['input_uri']:
                        cause_msg.append('(while reading from %s)' %
                                         cause['input_uri'])

                    for line in cause_msg:
                        log.error(line)

                    # add cause_msg to exception message
                    msg += '\n' + '\n'.join(cause_msg) + '\n'

            raise Exception(msg)

    def _step_input_uris(self, step_num):
        """Get the s3:// URIs for input for the given step."""
        if step_num == 0:
            return [self._upload_mgr.uri(path)
                    for path in self._get_input_paths()]
        else:
            # put intermediate data in HDFS
            return ['hdfs:///tmp/mrjob/%s/step-output/%s/' % (
                self._job_key, step_num)]

    def _step_output_uri(self, step_num):
        if step_num == len(self._get_steps()) - 1:
            return self._output_dir
        else:
            # put intermediate data in HDFS
            return 'hdfs:///tmp/mrjob/%s/step-output/%s/' % (
                self._job_key, step_num + 1)

    ### LOG FETCHING/PARSING ###

    def _enforce_path_regexp(self, paths, regexp, step_nums=None):
        """Helper for log fetching functions to filter out unwanted
        logs. Only pass ``step_nums`` if ``regexp`` has a ``step_nums`` group.
        """
        for path in paths:
            m = regexp.match(path)
            if (m and
                (step_nums is None or
                 int(m.group('step_num')) in step_nums)):
                yield path
            else:
                log.debug('Ignore %s' % path)

    ## SSH LOG FETCHING

    def _ssh_path(self, relative):
        return (
            SSH_PREFIX + self._address_of_master() + SSH_LOG_ROOT + '/' +
            relative)

    def _ls_ssh_logs(self, relative_path):
        """List logs over SSH by path relative to log root directory"""
        try:
            self._enable_slave_ssh_access()
            log.debug('Search %s for logs' % self._ssh_path(relative_path))
            return self.ls(self._ssh_path(relative_path))
        except IOError as e:
            raise LogFetchError(e)

    def _ls_slave_ssh_logs(self, addr, relative_path):
        """List logs over multi-hop SSH by path relative to log root directory
        """
        self._enable_slave_ssh_access()
        root_path = '%s%s!%s%s' % (SSH_PREFIX,
                                   self._address_of_master(),
                                   addr,
                                   SSH_LOG_ROOT + '/' + relative_path)
        log.debug('Search %s for logs' % root_path)
        return self.ls(root_path)

    def ls_task_attempt_logs_ssh(self, step_nums):
        all_paths = []
        try:
            all_paths.extend(self._ls_ssh_logs('userlogs/'))
        except IOError:
            # sometimes the master doesn't have these
            pass
        if not all_paths:
            # get them from the slaves instead (takes a little longer)
            try:
                for addr in self._addresses_of_slaves():
                    logs = self._ls_slave_ssh_logs(addr, 'userlogs/')
                    all_paths.extend(logs)
            except IOError:
                # sometimes the slaves don't have them either
                pass
        return self._enforce_path_regexp(all_paths,
                                         TASK_ATTEMPTS_LOG_URI_RE,
                                         step_nums)

    def ls_step_logs_ssh(self, step_nums):
        self._enable_slave_ssh_access()
        return self._enforce_path_regexp(
            self._ls_ssh_logs('steps/'),
            STEP_LOG_URI_RE,
            step_nums)

    def ls_job_logs_ssh(self, step_nums):
        self._enable_slave_ssh_access()
        return self._enforce_path_regexp(self._ls_ssh_logs('history/'),
                                         EMR_JOB_LOG_URI_RE,
                                         step_nums)

    def ls_node_logs_ssh(self):
        self._enable_slave_ssh_access()
        all_paths = []
        for addr in self._addresses_of_slaves():
            logs = self._ls_slave_ssh_logs(addr, '')
            all_paths.extend(logs)
        return self._enforce_path_regexp(all_paths, NODE_LOG_URI_RE)

    def ls_all_logs_ssh(self):
        """List all log files in the log root directory"""
        return self._ls_ssh_logs('')

    ## S3 LOG FETCHING ##

    def _ls_s3_logs(self, relative_path):
        """List logs over S3 by path relative to log root directory"""
        if not self._s3_job_log_uri:
            self._set_s3_job_log_uri(self._describe_cluster())

        if not self._s3_job_log_uri:
            raise LogFetchError('Could not determine S3 job log URI')

        full_path = self._s3_job_log_uri + relative_path
        log.debug('Search %s for logs' % full_path)
        return self.ls(full_path)

    def ls_task_attempt_logs_s3(self, step_nums):
        return self._enforce_path_regexp(self._ls_s3_logs('task-attempts/'),
                                         TASK_ATTEMPTS_LOG_URI_RE,
                                         step_nums)

    def ls_step_logs_s3(self, step_nums):
        return self._enforce_path_regexp(self._ls_s3_logs('steps/'),
                                         STEP_LOG_URI_RE,
                                         step_nums)

    def ls_job_logs_s3(self, step_nums):
        return self._enforce_path_regexp(self._ls_s3_logs('jobs/'),
                                         EMR_JOB_LOG_URI_RE,
                                         step_nums)

    def ls_node_logs_s3(self):
        return self._enforce_path_regexp(self._ls_s3_logs('node/'),
                                         NODE_LOG_URI_RE)

    def ls_all_logs_s3(self):
        """List all log files in the S3 log root directory"""
        if not self._s3_job_log_uri:
            self._set_s3_job_log_uri(self._describe_cluster())
        return self.ls(self._s3_job_log_uri)

    ## LOG PARSING ##

    def _fetch_counters(self, step_nums, lg_step_num_mapping=None,
                        skip_s3_wait=False):
        """Read Hadoop counters from S3.

        Args:
        step_nums -- the steps belonging to us, so that we can ignore counters
                     from other jobs when sharing a job flow
        """
        # empty list is a valid value for lg_step_nums, but it is an optional
        # parameter
        if lg_step_num_mapping is None:
            lg_step_num_mapping = dict((n, n) for n in step_nums)
        lg_step_nums = sorted(
            lg_step_num_mapping[k] for k in step_nums
            if k in lg_step_num_mapping)

        self._counters = []
        new_counters = {}
        if self._opts['ec2_key_pair_file']:
            try:
                new_counters = self._fetch_counters_ssh(lg_step_nums)
            except LogFetchError:
                new_counters = self._fetch_counters_s3(
                    lg_step_nums, skip_s3_wait)
            except IOError:
                # Can get 'file not found' if test suite was lazy or Hadoop
                # logs moved. We shouldn't crash in either case.
                new_counters = self._fetch_counters_s3(
                    lg_step_nums, skip_s3_wait)
        else:
            log.info('ec2_key_pair_file not specified, going to S3')
            new_counters = self._fetch_counters_s3(lg_step_nums, skip_s3_wait)

        # step_nums is relative to the start of the job flow
        # we only want them relative to the job
        for step_num in step_nums:
            if step_num in lg_step_num_mapping:
                self._counters.append(
                    new_counters.get(lg_step_num_mapping[step_num], {}))
            else:
                self._counters.append({})

    def _fetch_counters_ssh(self, step_nums):
        uris = list(self.ls_job_logs_ssh(step_nums))
        log.info('Fetching counters from SSH...')
        return scan_for_counters_in_files(uris, self,
                                          self.get_hadoop_version())

    def _fetch_counters_s3(self, step_nums, skip_s3_wait=False):
        log.info('Fetching counters from S3...')

        if not skip_s3_wait:
            self._wait_for_s3_eventual_consistency()

        try:
            uris = self.ls_job_logs_s3(step_nums)
            results = scan_for_counters_in_files(uris, self,
                                                 self.get_hadoop_version())

            if not results:
                cluster = self._describe_cluster()
                if not self._cluster_is_done(cluster):
                    log.info("Counters may not have been uploaded to S3 yet."
                             " Try again in 5 minutes with:"
                             " mrjob fetch-logs --counters %s" %
                             cluster.id)
            return results
        except LogFetchError as e:
            log.info("Unable to fetch counters: %s" % e)
            return {}

    def counters(self):
        return self._counters

    def _find_probable_cause_of_failure(self, step_nums, lg_step_nums=None):
        """Scan logs for Python exception tracebacks.

        :param step_nums: the numbers of steps belonging to us, so that we
                          can ignore errors from other jobs when sharing a job
                          flow
        :param lg_step_nums: "Log generating step numbers" - list of
                             (job flow step num, hadoop job num) mapping a job
                             flow step number to the number hadoop sees.
                             Necessary because not all steps generate task
                             attempt logs, and when there are steps that don't,
                             the number in the log path differs from the job
                             flow step number.

        Returns:
        None (nothing found) or a dictionary containing:
        lines -- lines in the log file containing the error message
        log_file_uri -- the log file containing the error message
        input_uri -- if the error happened in a mapper in the first
            step, the URI of the input file that caused the error
            (otherwise None)
        """
        if self._opts['ec2_key_pair_file']:
            try:
                return self._find_probable_cause_of_failure_ssh(
                    step_nums, lg_step_nums)
            except LogFetchError:
                return self._find_probable_cause_of_failure_s3(
                    step_nums, lg_step_nums)
        else:
            log.info('ec2_key_pair_file not specified, going to S3')
            return self._find_probable_cause_of_failure_s3(
                step_nums, lg_step_nums)

    def _find_probable_cause_of_failure_ssh(self, step_nums,
                                            lg_step_nums=None):
        # empty list is a valid value for lg_step_nums, but it is an optional
        # parameter
        if lg_step_nums is None:
            lg_step_nums = step_nums

        try:
            self._enable_slave_ssh_access()
            task_attempt_logs = self.ls_task_attempt_logs_ssh(step_nums)
            step_logs = self.ls_step_logs_ssh(lg_step_nums)
            job_logs = self.ls_job_logs_ssh(step_nums)
        except IOError as e:
            raise LogFetchError(e)
        log.info('Scanning SSH logs for probable cause of failure')
        return best_error_from_logs(self, task_attempt_logs, step_logs,
                                    job_logs)

    def _find_probable_cause_of_failure_s3(self, step_nums, lg_step_nums):
        # empty list is a valid value for lg_step_nums, but it is an optional
        # parameter
        if lg_step_nums is None:
            lg_step_nums = step_nums
        log.info('Scanning S3 logs for probable cause of failure')
        self._wait_for_s3_eventual_consistency()
        self._wait_for_cluster_to_terminate()

        task_attempt_logs = self.ls_task_attempt_logs_s3(step_nums)
        step_logs = self.ls_step_logs_s3(step_nums)
        job_logs = self.ls_job_logs_s3(lg_step_nums)
        return best_error_from_logs(self, task_attempt_logs, step_logs,
                                    job_logs)

    ### Bootstrapping ###

    def _create_master_bootstrap_script_if_needed(self):
        """Helper for :py:meth:`_add_bootstrap_files_for_upload`.

        Create the master bootstrap script and write it into our local
        temp directory. Set self._master_bootstrap_script_path.

        This will do nothing if there are no bootstrap scripts or commands,
        or if it has already been called."""
        if self._master_bootstrap_script_path:
            return

        # don't bother if we're not starting a job flow
        if self._opts['emr_job_flow_id']:
            return

        # Also don't bother if we're not bootstrapping
        if not (self._bootstrap or self._legacy_bootstrap or
                self._opts['bootstrap_files'] or
                self._bootstrap_mrjob()):
            return

        # create mrjob.tar.gz if we need it, and add commands to install it
        mrjob_bootstrap = []
        if self._bootstrap_mrjob():
            # _add_bootstrap_files_for_upload() should have done this
            assert self._mrjob_tar_gz_path
            path_dict = {
                'type': 'file', 'name': None, 'path': self._mrjob_tar_gz_path}
            self._bootstrap_dir_mgr.add(**path_dict)

            # find out where python keeps its libraries
            mrjob_bootstrap.append([
                "__mrjob_PYTHON_LIB=$(%s -c "
                "'from distutils.sysconfig import get_python_lib;"
                " print(get_python_lib())')" %
                cmd_line(self._python_bin())])
            # un-tar mrjob.tar.gz
            mrjob_bootstrap.append(
                ['sudo tar xfz ', path_dict, ' -C $__mrjob_PYTHON_LIB'])
            # re-compile pyc files now, since mappers/reducers can't
            # write to this directory. Don't fail if there is extra
            # un-compileable crud in the tarball (this would matter if
            # sh_bin were 'sh -e')
            mrjob_bootstrap.append(
                ['sudo %s -m compileall -f $__mrjob_PYTHON_LIB/mrjob && true' %
                 cmd_line(self._python_bin())])

        # we call the script b.py because there's a character limit on
        # bootstrap script names (or there was at one time, anyway)
        path = os.path.join(self._get_local_tmp_dir(), 'b.py')
        log.info('writing master bootstrap script to %s' % path)

        contents = self._master_bootstrap_script_content(
            self._bootstrap + mrjob_bootstrap + self._legacy_bootstrap)
        for line in contents:
            log.debug('BOOTSTRAP: ' + line.rstrip('\r\n'))

        with open(path, 'w') as f:
            for line in contents:
                f.write(line)

        self._master_bootstrap_script_path = path

    def _bootstrap_python(self):
        """Return a (possibly empty) list of parsed commands (in the same
        format as returned by parse_setup_cmd())'"""
        if PY2:
            if self._opts['bootstrap_python']:
                log.warning('bootstrap_python does nothing in Python 2')
        # Python 3
        elif (self._opts['bootstrap_python'] or
            self._opts['bootstrap_python'] is None):

            if (self._opts['ami_version'] == 'latest' or
                not version_gte(self._opts['ami_version'], '3.7.0')):
                log.warning(
                    'bootstrapping Python 3 will probably not work on'
                    ' AMIs prior to 3.7.0. For an alternative, see:'
                    ' https://pythonhosted.org/mrjob/guides/emr-bootstrap'
                    '-cookbook.html#upgrading-python-from-source')

            return [['sudo yum install -y python34']]

        return []

    def _parse_bootstrap(self):
        """Parse the *bootstrap* option with
        :py:func:`mrjob.setup.parse_setup_cmd()`.
        """
        return [parse_setup_cmd(cmd) for cmd in self._opts['bootstrap']]

    def _parse_legacy_bootstrap(self):
        """Parse the deprecated
        options *bootstrap_python_packages*, and *bootstrap_cmds*
        *bootstrap_scripts* as bootstrap commands, in that order.

        This is a separate method from _parse_bootstrap() because bootstrapping
        mrjob happens after the new bootstrap commands (so you can upgrade
        Python) but before the legacy commands (for backwards compatibility).
        """
        bootstrap = []

        # bootstrap_python_packages
        if self._opts['bootstrap_python_packages']:
            # 1.x and 2.x AMIs use Debian (apt-get) and 3.x AMIs use
            # Amazon Linux (yum). Who knows what 4.x AMIs will use?
            #
            # Rather than keeping mrjob in sync with AMI versions, just
            # run whatever package manager works (until
            # bootstrap_python_packages becomes obsolete, and we can
            # rip this code out entirely)
            bootstrap.append(['sudo apt-get install -y python-pip || '
                              'sudo yum install -y python-pip'])
            # Print a warning
            log.warning(
                "bootstrap_python_packages is deprecated since v0.4.2 and will"
                " be removed in v0.6.0. Consider using bootstrap instead.")

        for path in self._opts['bootstrap_python_packages']:
            path_dict = parse_legacy_hash_path('file', path)
            # don't worry about inspecting the tarball; pip is smart
            # enough to deal with that
            bootstrap.append(['sudo pip install ', path_dict])

        # setup_cmds
        if self._opts['bootstrap_cmds']:
            log.warning(
                "bootstrap_cmds is deprecated since v0.4.2 and will be"
                " removed in v0.6.0. Consider using bootstrap instead.")
        for cmd in self._opts['bootstrap_cmds']:
            if not isinstance(cmd, string_types):
                cmd = cmd_line(cmd)
            bootstrap.append([cmd])

        # bootstrap_scripts
        if self._opts['bootstrap_scripts']:
            log.warning(
                "bootstrap_scripts is deprecated since v0.4.2 and will be"
                " removed in v0.6.0. Consider using bootstrap instead.")

        for path in self._opts['bootstrap_scripts']:
            path_dict = parse_legacy_hash_path('file', path)
            bootstrap.append([path_dict])

        return bootstrap

    def _master_bootstrap_script_content(self, bootstrap):
        """Create the contents of the master bootstrap script.
        """
        out = []

        def writeln(line=''):
            out.append(line + '\n')

        # shebang
        sh_bin = self._opts['sh_bin']
        if not sh_bin[0].startswith('/'):
            sh_bin = ['/usr/bin/env'] + sh_bin
        writeln('#!' + cmd_line(sh_bin))
        writeln()

        # store $PWD
        writeln('# store $PWD')
        writeln('__mrjob_PWD=$PWD')
        writeln()

        # download files using hadoop fs
        writeln('# download files and mark them executable')
        for name, path in sorted(
                self._bootstrap_dir_mgr.name_to_path('file').items()):
            uri = self._upload_mgr.uri(path)
            writeln('hadoop fs -copyToLocal %s $__mrjob_PWD/%s' %
                    (pipes.quote(uri), pipes.quote(name)))
            # make everything executable, like Hadoop Distributed Cache
            writeln('chmod a+x $__mrjob_PWD/%s' % pipes.quote(name))
        writeln()

        # run bootstrap commands
        writeln('# bootstrap commands')
        for cmd in bootstrap:
            # reconstruct the command line, substituting $__mrjob_PWD/<name>
            # for path dicts
            line = ''
            for token in cmd:
                if isinstance(token, dict):
                    # it's a path dictionary
                    line += '$__mrjob_PWD/'
                    line += pipes.quote(self._bootstrap_dir_mgr.name(**token))
                else:
                    # it's raw script
                    line += token
            writeln(line)
        writeln()

        return out

    ### EMR JOB MANAGEMENT UTILS ###

    def make_persistent_job_flow(self):
        """Create a new EMR job flow that requires manual termination, and
        return its ID.

        You can also fetch the job ID by calling self.get_emr_job_flow_id()
        """
        # deprecated this in v0.5.0
        return self.make_persistent_cluster()

    def make_persistent_cluster(self):
        if (self._cluster_id):
            raise AssertionError(
                'This runner is already associated with job flow ID %s' %
                (self._cluster_id))

        log.info('Creating persistent job flow to run several jobs in...')

        self._add_bootstrap_files_for_upload(persistent=True)
        self._upload_local_files_to_s3()

        # don't allow user to call run()
        self._ran_job = True

        self._cluster_id = self._create_job_flow(persistent=True)

        return self._cluster_id

    def get_emr_job_flow_id(self):
        # deprecate this in v0.5.0
        return self.get_cluster_id()

    # TODO: add to docs
    def get_cluster_id(self):
        return self._cluster_id

    def _usable_clusters(self, emr_conn=None, exclude=None, num_steps=1):
        """Get clusters that this runner can join.

        We basically expect to only join available clusters with the exact
        same setup as our own, that is:

        - same bootstrap setup (including mrjob version)
        - have the same AMI version
        - same number and type of instances

        However, we allow joining clusters where for each role, every instance
        has at least as much memory as we require, and the total number of
        compute units is at least what we require.

        There also must be room for our job in the cluster (clusters top out
        at 256 steps).

        We then sort by:
        - total compute units for core + task nodes
        - total compute units for master node
        - time left to an even instance hour

        The most desirable job flows come *last* in the list.

        :return: tuple of (:py:class:`botoemr.emrobject.Cluster`,
                           num_steps_in_cluster)
        """
        emr_conn = emr_conn or self.make_emr_conn()
        exclude = exclude or set()

        req_hash = self._pool_hash()

        # decide memory and total compute units requested for each
        # role type
        role_to_req_instance_type = {}
        role_to_req_num_instances = {}
        role_to_req_mem = {}
        role_to_req_cu = {}
        role_to_req_bid_price = {}

        for role in ('core', 'master', 'task'):
            instance_type = self._opts['ec2_%s_instance_type' % role]
            if role == 'master':
                num_instances = 1
            else:
                num_instances = self._opts['num_ec2_%s_instances' % role]

            role_to_req_instance_type[role] = instance_type
            role_to_req_num_instances[role] = num_instances

            role_to_req_bid_price[role] = (
                self._opts['ec2_%s_instance_bid_price' % role])

            # unknown instance types can only match themselves
            role_to_req_mem[role] = (
                EC2_INSTANCE_TYPE_TO_MEMORY.get(instance_type, float('Inf')))
            role_to_req_cu[role] = (
                num_instances *
                EC2_INSTANCE_TYPE_TO_COMPUTE_UNITS.get(instance_type,
                                                       float('Inf')))

        # list of (sort_key, cluster_id, num_steps)
        key_cluster_steps_list = []

        def add_if_match(cluster):
            # this may be a retry due to locked job flows
            if cluster.id in exclude:
                return

            # only take persistent job flows
            if cluster.autoterminate != 'false':
                return

            # match pool name, and (bootstrap) hash
            bootstrap_actions = _yield_all_bootstrap_actions(
                emr_conn, cluster.id)
            pool_hash, pool_name = _pool_hash_and_name(bootstrap_actions)

            if req_hash != pool_hash:
                return

            if self._opts['emr_job_flow_pool_name'] != pool_name:
                return

            if self._opts['ami_version'] == 'latest':
                # look for other clusters where "latest" was requested
                if getattr(cluster, 'requestedamiversion', '') != 'latest':
                    return
            else:
                # match actual AMI version
                ami_version = getattr(cluster, 'runningamiversion', '')
                # Support partial matches, e.g. let a request for
                # '2.4' pass if the version is '2.4.2'. The version
                # extracted from the existing job flow should always
                # be a full major.minor.patch, so checking matching
                # prefixes should be sufficient.
                if not ami_version.startswith(self._opts['ami_version']):
                    return

            steps = list(_yield_all_steps(emr_conn, cluster.id))

            # there is a hard limit of 256 steps per job flow
            if len(steps) + num_steps > MAX_STEPS_PER_JOB_FLOW:
                return

            # in rare cases, job flow can be WAITING *and* have incomplete
            # steps. We could just check for PENDING steps, but we're
            # trying to be defensive about EMR adding a new step state.
            for step in steps:
                if ((getattr(step.status, 'timeline', None) is None or
                     getattr(step.status.timeline, 'enddatetime', None)
                     is None) and
                    getattr(step.status, 'state', None) not in
                        ('CANCELLED', 'INTERRUPTED')):
                    return

            # total compute units per group
            role_to_cu = defaultdict(float)
            # total number of instances of the same type in each group.
            # This allows us to match unknown instance types.
            role_to_matched_instances = defaultdict(int)

            # check memory and compute units, bailing out if we hit
            # an instance with too little memory
            for ig in list(_yield_all_instance_groups(emr_conn, cluster.id)):
                role = ig.instancegrouptype.lower()

                # unknown, new kind of role; bail out!
                if role not in ('core', 'master', 'task'):
                    return

                req_instance_type = role_to_req_instance_type[role]
                if ig.instancetype != req_instance_type:
                    # if too little memory, bail out
                    mem = EC2_INSTANCE_TYPE_TO_MEMORY.get(ig.instancetype, 0.0)
                    req_mem = role_to_req_mem.get(role, 0.0)
                    if mem < req_mem:
                        return

                # if bid price is too low, don't count compute units
                req_bid_price = role_to_req_bid_price[role]
                bid_price = getattr(ig, 'bidprice', None)

                # if the instance is on-demand (no bid price) or bid prices
                # are the same, we're okay
                if bid_price and bid_price != req_bid_price:
                    # whoops, we didn't want spot instances at all
                    if not req_bid_price:
                        continue

                    try:
                        if float(req_bid_price) > float(bid_price):
                            continue
                    except ValueError:
                        # we don't know what to do with non-float bid prices,
                        # and we know it's not equal to what we requested
                        continue

                # don't require instances to be running; we'd be worse off if
                # we started our own job flow from scratch. (This can happen if
                # the previous job finished while some task instances were
                # still being provisioned.)
                cu = (int(ig.requestedinstancecount) *
                      EC2_INSTANCE_TYPE_TO_COMPUTE_UNITS.get(
                          ig.instancetype, 0.0))
                role_to_cu.setdefault(role, 0.0)
                role_to_cu[role] += cu

                # track number of instances of the same type
                if ig.instancetype == req_instance_type:
                    role_to_matched_instances[role] += (
                        int(ig.requestedinstancecount))

            # check if there are enough compute units
            for role, req_cu in role_to_req_cu.items():
                req_num_instances = role_to_req_num_instances[role]
                # if we have at least as many units of the right type,
                # don't bother counting compute units
                if req_num_instances > role_to_matched_instances[role]:
                    cu = role_to_cu.get(role, 0.0)
                    if cu < req_cu:
                        return

            # make a sort key
            sort_key = (role_to_cu['core'] + role_to_cu['task'],
                        role_to_cu['master'],
                        _est_time_to_hour(cluster))

            key_cluster_steps_list.append((sort_key, cluster.id, len(steps)))

        for cluster_summary in _yield_all_clusters(
                emr_conn, cluster_states=['WAITING']):
            cluster = _boto_emr.describe_cluster(emr_conn, cluster_summary.id)
            add_if_match(cluster)

        return [(cluster_id, cluster_num_steps) for
                (sort_key, cluster_id, cluster_num_steps)
                in sorted(key_cluster_steps_list)]

    def _find_cluster(self, num_steps=1):
        """Find a job flow that can host this runner. Prefer flows with more
        compute units. Break ties by choosing flow with longest idle time.
        Return ``None`` if no suitable flows exist.
        """
        exclude = set()
        emr_conn = self.make_emr_conn()
        max_wait_time = self._opts['pool_wait_minutes']
        now = datetime.now()
        end_time = now + timedelta(minutes=max_wait_time)
        time_sleep = timedelta(seconds=JOB_FLOW_SLEEP_INTERVAL)

        log.info("Attempting to find an available job flow...")
        while now <= end_time:
            cluster_info_list = self._usable_clusters(
                emr_conn=emr_conn,
                exclude=exclude,
                num_steps=num_steps)
            if cluster_info_list:
                cluster_id, num_steps = cluster_info_list[-1]
                status = attempt_to_acquire_lock(
                    self.fs, self._lock_uri(cluster_id, num_steps),
                    self._opts['s3_sync_wait_time'], self._job_key)
                if status:
                    return cluster_id
                else:
                    exclude.add(cluster_id)
            elif max_wait_time == 0:
                return None
            else:
                # Reset the exclusion set since it is possible to reclaim a
                # lock that was previously unavailable.
                exclude = set()
                log.info("No job flows available in pool '%s'. Checking again"
                         " in %d seconds." % (
                             self._opts['emr_job_flow_pool_name'],
                             int(JOB_FLOW_SLEEP_INTERVAL)))
                time.sleep(JOB_FLOW_SLEEP_INTERVAL)
                now += time_sleep
        return None

<<<<<<< HEAD
    def _lock_uri(self, job_flow):
        return make_lock_uri(self._opts['s3_tmp_dir'],
                             job_flow.jobflowid,
                             len(job_flow.steps) + 1)
=======
    def _lock_uri(self, cluster_id, num_steps):
        return make_lock_uri(self._opts['s3_scratch_uri'],
                             cluster_id,
                             num_steps + 1)
>>>>>>> 52df17ee

    def _pool_hash(self):
        """Generate a hash of the bootstrap configuration so it can be used to
        match jobs and job flows. This first argument passed to the bootstrap
        script will be ``'pool-'`` plus this hash.

        The way the hash is calculated may vary between point releases
        (pooling requires the exact same version of :py:mod:`mrjob` anyway).
        """
        things_to_hash = [
            # exclude mrjob.tar.gz because it's only created if the
            # job starts its own job flow (also, its hash changes every time
            # since the tarball contains different timestamps).
            # The filenames/md5sums are sorted because we need to
            # ensure the order they're added doesn't affect the hash
            # here. Previously this used a dict, but Python doesn't
            # guarantee the ordering of dicts -- they can vary
            # depending on insertion/deletion order.
            sorted(
                (name, self.md5sum(path)) for name, path
                in self._bootstrap_dir_mgr.name_to_path('file').items()
                if not path == self._mrjob_tar_gz_path),
            self._opts['additional_emr_info'],
            self._bootstrap,
            self._bootstrap_actions,
            self._opts['bootstrap_cmds'],
            self._bootstrap_mrjob(),
        ]

        if self._bootstrap_mrjob():
            things_to_hash.append(mrjob.__version__)

        things_json = json.dumps(things_to_hash, sort_keys=True)
        if not isinstance(things_json, bytes):
            things_json = things_json.encode('utf_8')

        m = hashlib.md5()
        m.update(things_json)
        return m.hexdigest()

    ### EMR-specific Stuff ###

    def make_emr_conn(self):
        """Create a connection to EMR.

        :return: a :py:class:`boto.emr.connection.EmrConnection`,
                 wrapped in a :py:class:`mrjob.retry.RetryWrapper`
        """
        # ...which is then wrapped in bacon! Mmmmm!

        # give a non-cryptic error message if boto isn't installed
        if boto is None:
            raise ImportError('You must install boto to connect to EMR')

        def emr_conn_for_endpoint(endpoint):
            conn = boto.emr.connection.EmrConnection(
                aws_access_key_id=self._opts['aws_access_key_id'],
                aws_secret_access_key=self._opts['aws_secret_access_key'],
                region=boto.regioninfo.RegionInfo(
                    name=self._opts['aws_region'], endpoint=endpoint,
                    connection_cls=boto.emr.connection.EmrConnection),
                security_token=self._opts['aws_security_token'])

            return conn

        endpoint = (self._opts['emr_endpoint'] or
                    emr_endpoint_for_region(self._opts['aws_region']))

        log.debug('creating EMR connection (to %s)' % endpoint)
        conn = emr_conn_for_endpoint(endpoint)

        # Issue #621: if we're using a region-specific endpoint,
        # try both the canonical version of the hostname and the one
        # that matches the SSL cert
        if not self._opts['emr_endpoint']:

            ssl_host = emr_ssl_host_for_region(self._opts['aws_region'])
            fallback_conn = emr_conn_for_endpoint(ssl_host)

            conn = RetryGoRound(
                [conn, fallback_conn],
                lambda ex: isinstance(
                    ex, boto.https_connection.InvalidCertificateException))

        return wrap_aws_conn(conn)

    def _describe_cluster(self):
        emr_conn = self.make_emr_conn()
        return _boto_emr.describe_cluster(emr_conn, self._cluster_id)

    def _list_steps_for_cluster(self):
        """Get all steps for our cluster, potentially making multiple API calls
        """
        emr_conn = self.make_emr_conn()
        return list(_yield_all_steps(emr_conn, self._cluster_id))

    def get_hadoop_version(self):
        if self._hadoop_version is None:
            self._store_cluster_info()
        return self._hadoop_version

    def get_ami_version(self):
        """Get the AMI that our job flow is running.

        .. versionadded:: 0.4.5
        """
        if self._ami_version is None:
            self._store_cluster_info()
        return self._ami_version

    def _store_cluster_info(self):
        """Set self._ami_version and self._hadoop_version."""
        if not self._cluster_id:
            raise AssertionError('cluster has not yet been created')

        cluster = self._describe_cluster()

        self._ami_version = cluster.runningamiversion
        for a in cluster.applications:
            if a.name == 'hadoop':
                self._hadoop_version = a.version

        # TODO: could get masterpublicdnsname too

    def _address_of_master(self, emr_conn=None):
        """Get the address of the master node so we can SSH to it"""
        # cache address of master to avoid redundant calls to describe_jobflow
        # also convenient for testing (pretend we can SSH when we really can't
        # by setting this to something not False)
        if not self._address:
            try:
                cluster = self._describe_cluster()
                if cluster.status.state not in ('RUNNING', 'WAITING'):
                    raise IOError('Cannot ssh to master;'
                                  ' job flow not waiting or running')
                self._address = cluster.masterpublicdnsname
            except boto.exception.S3ResponseError:
                # Raised when cluster doesn't exist
                raise IOError('Could not get job flow information')
            except boto.exception.EmrResponseError:
                # Raised by very old versions of boto (sometime before 2.4)
                # when cluster doesn't exist
                raise IOError('Could not get job flow information')

        return self._address

    def _addresses_of_slaves(self):
        if not self._ssh_slave_addrs:
            self._ssh_slave_addrs = ssh_slave_addresses(
                self._opts['ssh_bin'],
                self._address_of_master(),
                self._opts['ec2_key_pair_file'])
        return self._ssh_slave_addrs

    def make_iam_conn(self):
        """Create a connection to S3.

        :return: a :py:class:`boto.iam.connection.IAMConnection`, wrapped in a
                 :py:class:`mrjob.retry.RetryWrapper`
        """
        # give a non-cryptic error message if boto isn't installed
        if boto is None:
            raise ImportError('You must install boto to connect to IAM')

        host = self._opts['iam_endpoint'] or 'iam.amazonaws.com'

        log.debug('creating IAM connection to %s' % host)

        raw_iam_conn = boto.connect_iam(
            aws_access_key_id=self._aws_access_key_id,
            aws_secret_access_key=self._aws_secret_access_key,
            host=host,
            security_token=self._opts['aws_security_token'])

        return wrap_aws_conn(raw_iam_conn)<|MERGE_RESOLUTION|>--- conflicted
+++ resolved
@@ -2448,17 +2448,10 @@
                 now += time_sleep
         return None
 
-<<<<<<< HEAD
-    def _lock_uri(self, job_flow):
+    def _lock_uri(self, cluster_id, num_steps):
         return make_lock_uri(self._opts['s3_tmp_dir'],
-                             job_flow.jobflowid,
-                             len(job_flow.steps) + 1)
-=======
-    def _lock_uri(self, cluster_id, num_steps):
-        return make_lock_uri(self._opts['s3_scratch_uri'],
                              cluster_id,
                              num_steps + 1)
->>>>>>> 52df17ee
 
     def _pool_hash(self):
         """Generate a hash of the bootstrap configuration so it can be used to
