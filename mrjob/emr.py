--- conflicted
+++ resolved
@@ -404,12 +404,7 @@
     def default_options(self):
         super_opts = super(EMRRunnerOptionStore, self).default_options()
         return combine_dicts(super_opts, {
-<<<<<<< HEAD
             'ami_version': '3.7.0',
-            'aws_security_token': None,
-=======
-            'ami_version': 'latest',
->>>>>>> 97574ca9
             'check_emr_status_every': 30,
             'cleanup_on_failure': ['JOB'],
             'ec2_core_instance_type': 'm1.medium',
