# Copyright 2009-2012 Yelp and Contributors
# Copyright 2013 David Marin
#
# Licensed under the Apache License, Version 2.0 (the "License");
# you may not use this file except in compliance with the License.
# You may obtain a copy of the License at
#
# http://www.apache.org/licenses/LICENSE-2.0
#
# Unless required by applicable law or agreed to in writing, software
# distributed under the License is distributed on an "AS IS" BASIS,
# WITHOUT WARRANTIES OR CONDITIONS OF ANY KIND, either express or implied.
# See the License for the specific language governing permissions and
# limitations under the License.
import logging
from optparse import Option
from optparse import OptionError
from optparse import OptionGroup
from optparse import OptionParser
import os
import sys
import time

try:
    from cStringIO import StringIO
    StringIO  # quiet "redefinition of unused ..." warning from pyflakes
except ImportError:
    from StringIO import StringIO

from mrjob.conf import combine_dicts
from mrjob.options import add_basic_opts
from mrjob.options import add_emr_opts
from mrjob.options import add_hadoop_opts
from mrjob.options import add_hadoop_emr_opts
from mrjob.options import add_hadoop_shared_opts
from mrjob.options import add_protocol_opts
from mrjob.options import add_runner_opts
from mrjob.options import print_help_for_groups
from mrjob.parse import parse_key_value_list
from mrjob.parse import parse_port_range_list
from mrjob.runner import CLEANUP_CHOICES
from mrjob.util import log_to_null
from mrjob.util import log_to_stream
from mrjob.util import parse_and_save_options


log = logging.getLogger(__name__)


# sentinel value; used when running MRJob as a script
_READ_ARGS_FROM_SYS_ARGV = '_READ_ARGS_FROM_SYS_ARGV'

# options only used to modify other options; don't pass to runners
_FAKE_OPTIONS = set([
    'no_emr_api_params',
])


class MRJobLauncher(object):
    """Handle running a MapReduce job on an executable from the command line.
    This class will eventually support running arbitrary executables; for now
    it only supports :py:class:`~mrjob.job.MRJob` subclasses. Up to v0.5 it is
    effectively part of the :py:class:`~mrjob.job.MRJob` class itself and
    should not be used externally in any way.
    """

    #: :py:class:`optparse.Option` subclass to use with the
    #: :py:class:`optparse.OptionParser` instance.
    OPTION_CLASS = Option

    _DEFAULT_RUNNER = 'local'

    def __init__(self, script_path=None, args=None, from_cl=False):
        """
        :param script_path: Path to script unless it's the first item of *args*
        :param args: Command line arguments
        :param from_cl: If not using sys.argv but still comming from the
                        command line (as opposed to a script, e.g. from
                        mrjob.cmd), don't override the option parser error
                        function (exit instead of throwing ValueError).
        """

        if script_path is not None:
            script_path = os.path.abspath(script_path)
        self._script_path = script_path

        # make sure we respect the $TZ (time zone) environment variable
        if hasattr(time, 'tzset'):
            time.tzset()

        self._passthrough_options = []
        self._file_options = []

        self.option_parser = OptionParser(usage=self._usage(),
                                          option_class=self.OPTION_CLASS,
                                          add_help_option=False)
        self.configure_options()

        # don't pass None to parse_args unless we're actually running
        # the MRJob script
        if args is _READ_ARGS_FROM_SYS_ARGV:
            self._cl_args = sys.argv[1:]
        else:
            # don't pass sys.argv to self.option_parser, and have it
            # raise an exception on error rather than printing to stderr
            # and exiting.
            self._cl_args = args or []

            def error(msg):
                raise ValueError(msg)

            if not from_cl:
                self.option_parser.error = error

        self.load_options(self._cl_args)

        # Make it possible to redirect stdin, stdout, and stderr, for testing
        # See sandbox(), below.
        self.stdin = sys.stdin
        self.stdout = sys.stdout
        self.stderr = sys.stderr

    @classmethod
    def _usage(cls):
        """Command line usage string for this class"""
        return ("usage: mrjob run [script path|executable path|--help]"
                " [options] [input files]")

    @classmethod
    def run(cls, args=_READ_ARGS_FROM_SYS_ARGV):
        """Entry point for running job from the command-line.

        This is also the entry point when a mapper or reducer is run
        by Hadoop Streaming.

        Does one of:

        * Print step information (:option:`--steps`). See :py:meth:`show_steps`
        * Run a mapper (:option:`--mapper`). See :py:meth:`run_mapper`
        * Run a combiner (:option:`--combiner`). See :py:meth:`run_combiner`
        * Run a reducer (:option:`--reducer`). See :py:meth:`run_reducer`
        * Run the entire job. See :py:meth:`run_job`
        """
        # load options from the command line
        launcher = cls(args=args)
        launcher.run_job()

    def execute(self):
        # Launcher only runs jobs, doesn't do any Hadoop Streaming stuff
        self.run_job()

    def make_runner(self):
        """Make a runner based on command-line arguments, so we can
        launch this job on EMR, on Hadoop, or locally.

        :rtype: :py:class:`mrjob.runner.MRJobRunner`
        """
        # have to import here so that we can still run the MRJob
        # without importing boto
        from mrjob.emr import EMRJobRunner
        from mrjob.hadoop import HadoopJobRunner
        from mrjob.local import LocalMRJobRunner

        if self.options.runner == 'emr':
            return EMRJobRunner(**self.emr_job_runner_kwargs())

        elif self.options.runner == 'hadoop':
            return HadoopJobRunner(**self.hadoop_job_runner_kwargs())

        elif self.options.runner == 'inline':
            raise ValueError("inline is not supported in the multi-lingual"
                             " launcher.")

        else:
            # run locally by default
            return LocalMRJobRunner(**self.local_job_runner_kwargs())

    @classmethod
    def set_up_logging(cls, quiet=False, verbose=False, stream=None):
        """Set up logging when running from the command line. This is also
        used by the various command-line utilities.

        :param bool quiet: If true, don't log. Overrides *verbose*.
        :param bool verbose: If true, set log level to ``DEBUG`` (default is
                             ``INFO``)
        :param bool stream: Stream to log to (default is ``sys.stderr``)

        This will also set up a null log handler for boto, so we don't get
        warnings if boto tries to log about throttling and whatnot.
        """
        if quiet:
            log_to_null(name='mrjob')
            log_to_null(name='__main__')
        else:
            log_to_stream(name='mrjob', debug=verbose, stream=stream)
            log_to_stream(name='__main__', debug=verbose, stream=stream)

        log_to_null(name='boto')

    def run_job(self):
        """Run the all steps of the job, logging errors (and debugging output
        if :option:`--verbose` is specified) to STDERR and streaming the
        output to STDOUT.

        Called from :py:meth:`run`. You'd probably only want to call this
        directly from automated tests.
        """
        self.set_up_logging(quiet=self.options.quiet,
                            verbose=self.options.verbose,
                            stream=self.stderr)

        with self.make_runner() as runner:
            runner.run()

            if not self.options.no_output:
                for line in runner.stream_output():
                    self.stdout.write(line)
                self.stdout.flush()

    ### Command-line arguments ###

    def configure_options(self):
        """Define arguments for this script. Called from :py:meth:`__init__()`.

        Run ``python -m mrjob.job.MRJob --help`` to see all options.

        Re-define to define custom command-line arguments::

            def configure_options(self):
                super(MRYourJob, self).configure_options

                self.add_passthrough_option(...)
                self.add_file_option(...)
                ...
        """
        self.option_parser.add_option(
            '--help', dest='help_main', action='store_true', default=False,
            help='show this message and exit')

        self.option_parser.add_option(
            '--help-emr', dest='help_emr', action='store_true', default=False,
            help='show EMR-related options')

        self.option_parser.add_option(
            '--help-hadoop', dest='help_hadoop', action='store_true',
            default=False,
            help='show Hadoop-related options')

        self.option_parser.add_option(
            '--help-runner', dest='help_runner', action='store_true',
            default=False, help='show runner-related options')

        # protocol stuff
        self.proto_opt_group = OptionGroup(
            self.option_parser, 'Protocols')
        self.option_parser.add_option_group(self.proto_opt_group)

        add_protocol_opts(self.proto_opt_group)

        # options for running the entire job
        self.runner_opt_group = OptionGroup(
            self.option_parser, 'Running the entire job')
        self.option_parser.add_option_group(self.runner_opt_group)

        add_runner_opts(self.runner_opt_group, self._DEFAULT_RUNNER)
        add_basic_opts(self.runner_opt_group)

        self.hadoop_opts_opt_group = OptionGroup(
            self.option_parser,
            'Configuring or emulating Hadoop (these apply when you set -r'
            ' hadoop, -r emr, or -r local)')
        self.option_parser.add_option_group(self.hadoop_opts_opt_group)

        add_hadoop_shared_opts(self.hadoop_opts_opt_group)

        # options common to Hadoop and EMR
        self.hadoop_emr_opt_group = OptionGroup(
            self.option_parser,
            'Running on Hadoop or EMR (these apply when you set -r hadoop or'
            ' -r emr)')
        self.option_parser.add_option_group(self.hadoop_emr_opt_group)

        add_hadoop_emr_opts(self.hadoop_emr_opt_group)

        # options for running the job on Hadoop
        self.hadoop_opt_group = OptionGroup(
            self.option_parser,
            'Running on Hadoop (these apply when you set -r hadoop)')
        self.option_parser.add_option_group(self.hadoop_opt_group)

        add_hadoop_opts(self.hadoop_opt_group)

        # options for running the job on EMR
        self.emr_opt_group = OptionGroup(
            self.option_parser,
            'Running on Amazon Elastic MapReduce (these apply when you set -r'
            ' emr)')
        self.option_parser.add_option_group(self.emr_opt_group)

        add_emr_opts(self.emr_opt_group)

    def all_option_groups(self):
        return (self.option_parser, self.proto_opt_group,
                self.runner_opt_group, self.hadoop_emr_opt_group,
                self.emr_opt_group, self.hadoop_opts_opt_group)

    def is_mapper_or_reducer(self):
        """True if this is a mapper/reducer.

        This is mostly useful inside :py:meth:`load_options`, to disable
        loading options when we aren't running inside Hadoop Streaming.
        """
        return False

    def add_passthrough_option(self, *args, **kwargs):
        """Function to create options which both the job runner
        and the job itself respect (we use this for protocols, for example).

        Use it like you would use :py:func:`optparse.OptionParser.add_option`::

            def configure_options(self):
                super(MRYourJob, self).configure_options()
                self.add_passthrough_option(
                    '--max-ngram-size', type='int', default=4, help='...')

        Specify an *opt_group* keyword argument to add the option to that
        :py:class:`OptionGroup` rather than the top-level
        :py:class:`OptionParser`.

        If you want to pass files through to the mapper/reducer, use
        :py:meth:`add_file_option` instead.
        """
        if 'opt_group' in kwargs:
            pass_opt = kwargs.pop('opt_group').add_option(*args, **kwargs)
        else:
            pass_opt = self.option_parser.add_option(*args, **kwargs)

        self._passthrough_options.append(pass_opt)

    def add_file_option(self, *args, **kwargs):
        """Add a command-line option that sends an external file
        (e.g. a SQLite DB) to Hadoop::

             def configure_options(self):
                super(MRYourJob, self).configure_options()
                self.add_file_option('--scoring-db', help=...)

        This does the right thing: the file will be uploaded to the working
        dir of the script on Hadoop, and the script will be passed the same
        option, but with the local name of the file in the script's working
        directory.

        We suggest against sending Berkeley DBs to your job, as
        Berkeley DB is not forwards-compatible (so a Berkeley DB that you
        construct on your computer may not be readable from within
        Hadoop). Use SQLite databases instead. If all you need is an on-disk
        hash table, try out the :py:mod:`sqlite3dbm` module.
        """
        pass_opt = self.option_parser.add_option(*args, **kwargs)

        if not pass_opt.type == 'string':
            raise OptionError(
                'passthrough file options must take strings' % pass_opt.type)

        if not pass_opt.action in ('store', 'append'):
            raise OptionError("passthrough file options must use the options"
                              " 'store' or 'append'")

        self._file_options.append(pass_opt)

    def _process_args(self, args):
        """mrjob.launch takes the first arg as the script path, but mrjob.job
        uses all args as input files. This method determines the behavior:
        MRJobLauncher takes off the first arg as the script path.
        """
        if not self._script_path:
            if len(args) < 1:
                self.option_parser.error('Must supply script path')
            else:
                self._script_path = os.path.abspath(args[0])
                self.args = args[1:]

    def _help_main(self):
        self.option_parser.option_groups = []
        self.option_parser.print_help()
        sys.exit(0)

    def load_options(self, args):
        """Load command-line options into ``self.options``,
        ``self._script_path``, and ``self.args``.

        Called from :py:meth:`__init__()` after :py:meth:`configure_options`.

        :type args: list of str
        :param args: a list of command line arguments. ``None`` will be
                     treated the same as ``[]``.

        Re-define if you want to post-process command-line arguments::

            def load_options(self, args):
                super(MRYourJob, self).load_options(args)

                self.stop_words = self.options.stop_words.split(',')
                ...
        """
        self.options, args = self.option_parser.parse_args(args)

        if self.options.help_main:
            self._help_main()

        if self.options.help_emr:
            print_help_for_groups(self.hadoop_emr_opt_group,
                                  self.emr_opt_group)
            sys.exit(0)

        if self.options.help_hadoop:
            print_help_for_groups(self.hadoop_emr_opt_group,
                                  self.hadoop_opts_opt_group)
            sys.exit(0)

        if self.options.help_runner:
            print_help_for_groups(self.runner_opt_group)
            sys.exit(0)

        self._process_args(args)

        # parse custom options here to avoid setting a custom Option subclass
        # and confusing users

        if self.options.ssh_bind_ports:
            try:
                ports = parse_port_range_list(self.options.ssh_bind_ports)
            except ValueError as e:
                self.option_parser.error('invalid port range list "%s": \n%s' %
                                         (self.options.ssh_bind_ports,
                                          e.args[0]))
            self.options.ssh_bind_ports = ports

        cmdenv_err = 'cmdenv argument "%s" is not of the form KEY=VALUE'
        self.options.cmdenv = parse_key_value_list(self.options.cmdenv,
                                                   cmdenv_err,
                                                   self.option_parser.error)

        jobconf_err = 'jobconf argument "%s" is not of the form KEY=VALUE'
        self.options.jobconf = parse_key_value_list(self.options.jobconf,
                                                    jobconf_err,
                                                    self.option_parser.error)

<<<<<<< HEAD
        emr_api_err = (
            'emr-api-params argument "%s" is not of the form KEY=VALUE')

        self.options.emr_api_params = parse_key_value_list(
            self.options.emr_api_params,
            emr_api_err,
            self.option_parser.error)

=======
        # emr_api_params
        emr_api_err = 'emr-api-params argument "%s" is not of the form KEY=VALUE'
        self.options.emr_api_params = parse_key_value_list(self.options.emr_api_params,
                                                           emr_api_err,
                                                           self.option_parser.error)

        # no_emr_api_params just exists to modify emr_api_params
>>>>>>> dc05321f
        for param in self.options.no_emr_api_params:
            self.options.emr_api_params[param] = None

        def parse_commas(cleanup_str):
            cleanup_error = ('cleanup option %s is not one of '
                             + ', '.join(CLEANUP_CHOICES))
            new_cleanup_options = []
            for choice in cleanup_str.split(','):
                if choice in CLEANUP_CHOICES:
                    new_cleanup_options.append(choice)
                else:
                    self.option_parser.error(cleanup_error % choice)
            if ('NONE' in new_cleanup_options and
                    len(set(new_cleanup_options)) > 1):
                self.option_parser.error(
                    'Cannot clean up both nothing and something!')
            return new_cleanup_options

        if self.options.cleanup is not None:
            self.options.cleanup = parse_commas(self.options.cleanup)
        if self.options.cleanup_on_failure is not None:
            self.options.cleanup_on_failure = parse_commas(
                self.options.cleanup_on_failure)

    def job_runner_kwargs(self):
        """Keyword arguments used to create runners when
        :py:meth:`make_runner` is called.

        :return: map from arg name to value

        Re-define this if you want finer control of runner initialization.

        You might find :py:meth:`mrjob.conf.combine_dicts` useful if you
        want to add or change lots of keyword arguments.
        """
        return {
            'bootstrap_mrjob': self.options.bootstrap_mrjob,
            'cleanup': self.options.cleanup,
            'cleanup_on_failure': self.options.cleanup_on_failure,
            'cmdenv': self.options.cmdenv,
            'conf_path': None,
            'conf_paths': self.options.conf_paths,
            'export_job_name': self.options.export_job_name,
            'extra_args': self.generate_passthrough_arguments(),
            'file_upload_args': self.generate_file_upload_args(),
            'hadoop_extra_args': self.options.hadoop_extra_args,
            'hadoop_input_format': self.hadoop_input_format(),
            'hadoop_output_format': self.hadoop_output_format(),
            'hadoop_streaming_jar': self.options.hadoop_streaming_jar,
            'hadoop_version': self.options.hadoop_version,
            'input_paths': self.args,
            'interpreter': self.options.interpreter,
            'jobconf': self.jobconf(),
            'job_name': self.options.job_name,
            'mr_job_script': self._script_path,
            'label': self.options.label,
            'output_dir': self.options.output_dir,
            'owner': self.options.owner,
            'partitioner': self.partitioner(),
            'python_archives': self.options.python_archives,
            'python_bin': self.options.python_bin,
            'setup': self.options.setup,
            'setup_cmds': self.options.setup_cmds,
            'setup_scripts': self.options.setup_scripts,
            'stdin': self.stdin,
            'steps_interpreter': self.options.steps_interpreter,
            'steps_python_bin': self.options.steps_python_bin,
            'strict_protocols': self.options.strict_protocols,
            'upload_archives': self.options.upload_archives,
            'upload_files': self.options.upload_files,
        }

    def inline_job_runner_kwargs(self):
        """Keyword arguments to create create runners when
        :py:meth:`make_runner` is called, when we run a job locally
        (``-r inline``).

        :return: map from arg name to value

        Re-define this if you want finer control when running jobs locally.
        """
        return self.job_runner_kwargs()

    def local_job_runner_kwargs(self):
        """Keyword arguments to create create runners when
        :py:meth:`make_runner` is called, when we run a job locally
        (``-r local``).

        :return: map from arg name to value

        Re-define this if you want finer control when running jobs locally.
        """
        return self.job_runner_kwargs()

    def emr_job_runner_kwargs(self):
        """Keyword arguments to create create runners when
        :py:meth:`make_runner` is called, when we run a job on EMR
        (``-r emr``).

        :return: map from arg name to value

        Re-define this if you want finer control when running jobs on EMR.
        """
        return combine_dicts(
            self.job_runner_kwargs(),
            self._get_kwargs_from_opt_group(self.emr_opt_group))

    def hadoop_job_runner_kwargs(self):
        """Keyword arguments to create create runners when
        :py:meth:`make_runner` is called, when we run a job on EMR
        (``-r hadoop``).

        :return: map from arg name to value

        Re-define this if you want finer control when running jobs on hadoop.
        """
        return combine_dicts(
            self.job_runner_kwargs(),
            self._get_kwargs_from_opt_group(self.hadoop_opt_group))

    ### Default values for Hadoop stuff ###

    def hadoop_input_format(self):
        """Hadoop input format must be known by the launcher but is defined by
        the job. We have no good way to do this, but
        :py:class:`~mrjob.job.MRJob` handles it well for now.
        """
        return None

    def hadoop_output_format(self):
        """See hadoop_input_format()."""
        return None

    def jobconf(self):
        """See hadoop_input_format()."""
        return {}

    def partitioner(self):
        """See hadoop_input_format()."""
        return None

    ### More option stuff ###

    def _get_kwargs_from_opt_group(self, opt_group):
        """Helper function that returns a dictionary of the values of options
        in the given options group (this works because the options and the
        keyword args we want to set have identical names).
        """
        keys = set(opt.dest for opt in opt_group.option_list)
        return dict((key, getattr(self.options, key)) for key in keys
                    if key not in _FAKE_OPTIONS)

    def generate_passthrough_arguments(self):
        """Returns a list of arguments to pass to subprocesses, either on
        hadoop or executed via subprocess.

        These are passed to :py:meth:`mrjob.runner.MRJobRunner.__init__`
        as *extra_args*.
        """
        arg_map = parse_and_save_options(self.option_parser, self._cl_args)
        output_args = []

        passthrough_dests = sorted(
            set(option.dest for option in self._passthrough_options))
        for option_dest in passthrough_dests:
            output_args.extend(arg_map.get(option_dest, []))

        return output_args

    def generate_file_upload_args(self):
        """Figure out file upload args to pass through to the job runner.

        Instead of generating a list of args, we're generating a list
        of tuples of ``('--argname', path)``

        These are passed to :py:meth:`mrjob.runner.MRJobRunner.__init__`
        as ``file_upload_args``.
        """
        file_upload_args = []

        master_option_dict = self.options.__dict__

        for opt in self._file_options:
            opt_prefix = opt.get_opt_string()
            opt_value = master_option_dict[opt.dest]

            if opt_value:
                paths = opt_value if opt.action == 'append' else [opt_value]
                for path in paths:
                    file_upload_args.append((opt_prefix, path))

        return file_upload_args

    ### Testing ###

    def sandbox(self, stdin=None, stdout=None, stderr=None):
        """Redirect stdin, stdout, and stderr for automated testing.

        You can set stdin, stdout, and stderr to file objects. By
        default, they'll be set to empty ``StringIO`` objects.
        You can then access the job's file handles through ``self.stdin``,
        ``self.stdout``, and ``self.stderr``. See :ref:`testing` for more
        information about testing.

        You may call sandbox multiple times (this will essentially clear
        the file handles).

        ``stdin`` is empty by default. You can set it to anything that yields
        lines::

            mr_job.sandbox(stdin=StringIO('some_data\\n'))

        or, equivalently::

            mr_job.sandbox(stdin=['some_data\\n'])

        For convenience, this sandbox() returns self, so you can do::

            mr_job = MRJobClassToTest().sandbox()

        Simple testing example::

            mr_job = MRYourJob.sandbox()
            self.assertEqual(list(mr_job.reducer('foo', ['a', 'b'])), [...])

        More complex testing example::

            from StringIO import StringIO

            from mrjob.parse import parse_mr_job_stderr
            from mrjob.protocol import JSONProtocol

            mr_job = MRYourJob(args=[...])

            fake_input = '"foo"\\t"bar"\\n"foo"\\t"baz"\\n'
            mr_job.sandbox(stdin=StringIO(fake_input))

            mr_job.run_reducer(link_num=0)

            self.assertEqual(mrjob.stdout.getvalue(), ...)
            self.assertEqual(parse_mr_job_stderr(mr_job.stderr), ...)
        """
        self.stdin = stdin or StringIO()
        self.stdout = stdout or StringIO()
        self.stderr = stderr or StringIO()

        return self


if __name__ == '__main__':
    MRJobLauncher.run()<|MERGE_RESOLUTION|>--- conflicted
+++ resolved
@@ -446,7 +446,7 @@
                                                     jobconf_err,
                                                     self.option_parser.error)
 
-<<<<<<< HEAD
+        # emr_api_params
         emr_api_err = (
             'emr-api-params argument "%s" is not of the form KEY=VALUE')
 
@@ -455,15 +455,7 @@
             emr_api_err,
             self.option_parser.error)
 
-=======
-        # emr_api_params
-        emr_api_err = 'emr-api-params argument "%s" is not of the form KEY=VALUE'
-        self.options.emr_api_params = parse_key_value_list(self.options.emr_api_params,
-                                                           emr_api_err,
-                                                           self.option_parser.error)
-
         # no_emr_api_params just exists to modify emr_api_params
->>>>>>> dc05321f
         for param in self.options.no_emr_api_params:
             self.options.emr_api_params[param] = None
 
