--- conflicted
+++ resolved
@@ -18,11 +18,8 @@
 
     python -m mrjob.tools.emr.job_flow_pool
 """
-<<<<<<< HEAD
-=======
 from __future__ import print_function
 
->>>>>>> a5408c7d
 from optparse import OptionError
 from optparse import OptionGroup
 from optparse import OptionParser
