--- conflicted
+++ resolved
@@ -1,15 +1,11 @@
-<<<<<<< HEAD
 v0.3.0, ??? -- ???!
  * Changes that (slightly) break compatibility with 0.2.x:
    * ec2_instance_type option now only sets instance type for slave nodes when 
      there are multiple EC2 instances (Issue #66)
    * job_name_prefix option is gone (was deprecated)
 
-v0.2.4, 2011-03-04 -- fix bootstrapping mrjob
-=======
 v0.2.4, 2011-03-09 -- fix bootstrapping mrjob
->>>>>>> 3ac8ed01
- * Fix bootstrapping of mrjob in hadoop and local mode (Issue #89)
+* Fix bootstrapping of mrjob in hadoop and local mode (Issue #89)
  * SSH tunnels try to use the same port for the same job flow (Issue #67)
  * Added mr_postfix_bounce and mr_pegasos_svm to examples.
  * Retry on spurious 505s from EMR API
