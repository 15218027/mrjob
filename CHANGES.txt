--- conflicted
+++ resolved
@@ -1,11 +1,6 @@
-<<<<<<< HEAD
 v0.5.0, 2015-??-?? -- ???
- * more efficient decoding of bz2 files
-
-v0.4.5, 2015-??-?? -- ???
-=======
+
 v0.4.5, 2015-??-?? -- IAM Fortified
->>>>>>> 42d61e79
  * runners:
    * EMR:
      * aws_security_token for temporary credentials (#1003)
