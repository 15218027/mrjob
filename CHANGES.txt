--- conflicted
+++ resolved
@@ -9,11 +9,8 @@
  * deprecated mrjob.parse.scrape_options_into_new_groups()
  * EMR and Hadoop runners:
    * can use environment variables and ~ in hadoop_streaming_jar option
-<<<<<<< HEAD
-=======
  * EMR runner:
    * added debug logging for pooling (#1449)
->>>>>>> 14c560ec
 
 v0.5.6, 2016-09-12 -- dataproc crash fix
  * Dataproc runner:
