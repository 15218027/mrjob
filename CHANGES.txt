--- conflicted
+++ resolved
@@ -4,12 +4,8 @@
  * bootstrap now recognizes archives with names like *.0.7.tar.gz
  * enable mrjob to show invoked runner with kwargs
  * set default value of VisibleToAllUsers to true
-<<<<<<< HEAD
- 
-=======
  * added archives to EMR pool hash during bootstrapping
 
->>>>>>> 744104b5
 v0.7.0, 2019-10-22 -- fall cleaning
  * moved support for AWS and Google Cloud to extras_require (#1935)
    * use e.g. `pip install mrjob[aws]`
