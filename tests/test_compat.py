--- conflicted
+++ resolved
@@ -25,11 +25,6 @@
 from mrjob.compat import translate_jobconf
 from mrjob.compat import translate_jobconf_for_all_versions
 from mrjob.compat import uses_generic_jobconf
-<<<<<<< HEAD
-=======
-from mrjob.py2 import StringIO
-from mrjob.util import log_to_stream
->>>>>>> 14504318
 
 from tests.py2 import TestCase
 from tests.py2 import patch
@@ -170,13 +165,10 @@
         self.assertRaises(ValueError, map_version, '0.5.0', None)
         self.assertRaises(ValueError, map_version, '0.5.0', {})
         self.assertRaises(ValueError, map_version, '0.5.0', [])
-<<<<<<< HEAD
-=======
 
     def test_version_may_not_be_None(self):
         self.assertEqual(map_version('1', {'1': 'foo'}), 'foo')
         self.assertRaises(TypeError, map_version, None, {'1': 'foo'})
->>>>>>> 14504318
 
     def test_dict(self):
         version_map = {
