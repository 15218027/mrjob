# -*- coding: utf-8 -*-
# Copyright 2009-2016 Yelp and Contributors
# Copyright 2017 Yelp
#
# Licensed under the Apache License, Version 2.0 (the "License");
# you may not use this file except in compliance with the License.
# You may obtain a copy of the License at
#
# http://www.apache.org/licenses/LICENSE-2.0
#
# Unless required by applicable law or agreed to in writing, software
# distributed under the License is distributed on an "AS IS" BASIS,
# WITHOUT WARRANTIES OR CONDITIONS OF ANY KIND, either express or implied.
# See the License for the specific language governing permissions and
# limitations under the License.
"""Tests for EMRJobRunner"""
import copy
import getpass
import json
import os
import os.path
import posixpath
import sys
import time
from datetime import timedelta
from io import BytesIO

import boto3
from botocore.exceptions import ClientError
from botocore.exceptions import ParamValidationError

import mrjob
import mrjob.emr
from mrjob.aws import _boto3_now
from mrjob.aws import _boto3_paginate
from mrjob.compat import version_gte
from mrjob.emr import EMRJobRunner
from mrjob.emr import _3_X_SPARK_BOOTSTRAP_ACTION
from mrjob.emr import _3_X_SPARK_SUBMIT
from mrjob.emr import _4_X_COMMAND_RUNNER_JAR
from mrjob.emr import _DEFAULT_IMAGE_VERSION
from mrjob.emr import _HUGE_PART_THRESHOLD
from mrjob.emr import _MAX_HOURS_IDLE_BOOTSTRAP_ACTION_PATH
from mrjob.emr import _PRE_4_X_STREAMING_JAR
from mrjob.emr import _attempt_to_acquire_lock
from mrjob.job import MRJob
from mrjob.parse import parse_s3_uri
from mrjob.pool import _pool_hash_and_name
from mrjob.py2 import PY2
from mrjob.py2 import StringIO
from mrjob.step import INPUT
from mrjob.step import OUTPUT
from mrjob.step import StepFailedException
from mrjob.tools.emr.audit_usage import _JOB_KEY_RE
from mrjob.util import cmd_line
from mrjob.util import log_to_stream

import tests.mock_boto3
import tests.mock_boto3.emr
import tests.mock_boto3.s3
from tests.mock_boto3 import MockBoto3TestCase
from tests.mock_boto3.emr import MockEMRClient
from tests.mockssh import mock_ssh_dir
from tests.mockssh import mock_ssh_file
from tests.mr_hadoop_format_job import MRHadoopFormatJob
from tests.mr_jar_and_streaming import MRJarAndStreaming
from tests.mr_just_a_jar import MRJustAJar
from tests.mr_null_spark import MRNullSpark
from tests.mr_no_mapper import MRNoMapper
from tests.mr_sort_values import MRSortValues
from tests.mr_spark_jar import MRSparkJar
from tests.mr_spark_script import MRSparkScript
from tests.mr_streaming_and_spark import MRStreamingAndSpark
from tests.mr_two_step_job import MRTwoStepJob
from tests.mr_word_count import MRWordCount
from tests.py2 import Mock
from tests.py2 import call
from tests.py2 import patch
from tests.py2 import unittest
from tests.quiet import logger_disabled
from tests.quiet import no_handlers_for_logger
from tests.sandbox import SandboxedTestCase
from tests.sandbox import mrjob_conf_patcher
from tests.test_hadoop import HadoopExtraArgsTestCase
from tests.test_local import _bash_wrap

# used to match command lines
if PY2:
    if sys.version_info < (2, 7):
        PYTHON_BIN = 'python2.6'
    else:
        PYTHON_BIN = 'python2.7'
else:
    PYTHON_BIN = 'python3'

# EMR configurations used for testing
# from http://docs.aws.amazon.com/ElasticMapReduce/latest/ReleaseGuide/emr-configure-apps.html  # noqa

# simple configuration
CORE_SITE_EMR_CONFIGURATION = dict(
    Classification='core-site',
    Properties={
        'hadoop.security.groups.cache.secs': '250',
    },
)

# nested configuration
HADOOP_ENV_EMR_CONFIGURATION = dict(
    Classification='hadoop-env',
    Configurations=[
        dict(
            Classification='export',
            Properties={
                'HADOOP_DATANODE_HEAPSIZE': '2048',
                'HADOOP_NAMENODE_OPTS': '-XX:GCTimeRatio=19',
            },
        ),
    ],
    Properties={},
)

# non-normalized version of HADOOP_ENV_EMR_CONFIGURATION
HADOOP_ENV_EMR_CONFIGURATION_VARIANT = dict(
    Classification='hadoop-env',
    Configurations=[
        dict(
            Classification='export',
            Configurations=[],
            Properties={
                'HADOOP_DATANODE_HEAPSIZE': 2048,
                'HADOOP_NAMENODE_OPTS': '-XX:GCTimeRatio=19',
            },
        ),
    ],
)


def _list_all_bootstrap_actions(runner):
    """Get bootstrap action for the runner's cluster as a list."""
    return list(_boto3_paginate(
        'BootstrapActions', runner.make_emr_client(), 'list_bootstrap_actions',
        ClusterId=runner.get_cluster_id()))


def _list_all_steps(runner):
    """Get steps for the runner's cluster as a list (in forward order)"""
    return list(reversed(list(_boto3_paginate(
        'Steps', runner.make_emr_client(), 'list_steps',
        ClusterId=runner.get_cluster_id()))))


class EMRJobRunnerEndToEndTestCase(MockBoto3TestCase):

    MRJOB_CONF_CONTENTS = {'runners': {'emr': {
        'check_cluster_every': 0.00,
        'cloud_fs_sync_secs': 0.00,
        'additional_emr_info': {'key': 'value'}
    }}}

    def test_end_to_end(self):
        # read from STDIN, a local file, and a remote file
        stdin = BytesIO(b'foo\nbar\n')

        local_input_path = os.path.join(self.tmp_dir, 'input')
        with open(local_input_path, 'wb') as local_input_file:
            local_input_file.write(b'bar\nqux\n')

        remote_input_path = 's3://walrus/data/foo'
        self.add_mock_s3_data({'walrus': {'data/foo': b'foo\n'}})

        # setup fake output
        self.mock_emr_output = {('j-MOCKCLUSTER0', 1): [
            b'1\t"qux"\n2\t"bar"\n', b'2\t"foo"\n5\tnull\n']}

        mr_job = MRHadoopFormatJob(['-r', 'emr', '-v',
                                    '-', local_input_path, remote_input_path,
                                    '--jobconf', 'x=y'])
        mr_job.sandbox(stdin=stdin)

        local_tmp_dir = None
        results = []

        mock_s3_fs_snapshot = copy.deepcopy(self.mock_s3_fs)

        with mr_job.make_runner() as runner:
            self.assertIsInstance(runner, EMRJobRunner)

            # make sure that initializing the runner doesn't affect S3
            # (Issue #50)
            self.assertEqual(mock_s3_fs_snapshot, self.mock_s3_fs)

            # make sure AdditionalInfo was JSON-ified from the config file.
            # checked now because you can't actually read it from the cluster
            # on real EMR.
            self.assertEqual(runner._opts['additional_emr_info'],
                             '{"key": "value"}')

            # keep track of which steps we waited for
            runner._wait_for_step_to_complete = Mock(
                wraps=runner._wait_for_step_to_complete)

            runner.run()

            for line in runner.stream_output():
                key, value = mr_job.parse_output_line(line)
                results.append((key, value))

            local_tmp_dir = runner._get_local_tmp_dir()
            # make sure cleanup hasn't happened yet
            self.assertTrue(os.path.exists(local_tmp_dir))
            self.assertTrue(any(runner.fs.ls(runner.get_output_dir())))

            cluster = runner._describe_cluster()

            name_match = _JOB_KEY_RE.match(cluster['Name'])
            self.assertEqual(name_match.group(1), 'mr_hadoop_format_job')
            self.assertEqual(name_match.group(2), getpass.getuser())

            # make sure our input and output formats are attached to
            # the correct steps
            steps = _list_all_steps(runner)

            step_0_args = steps[0]['Config']['Args']
            step_1_args = steps[1]['Config']['Args']

            self.assertIn('-inputformat', step_0_args)
            self.assertNotIn('-outputformat', step_0_args)
            self.assertNotIn('-inputformat', step_1_args)
            self.assertIn('-outputformat', step_1_args)

            # make sure jobconf got through
            self.assertIn('-D', step_0_args)
            self.assertIn('x=y', step_0_args)
            self.assertIn('-D', step_1_args)
            # job overrides jobconf in step 1
            self.assertIn('x=z', step_1_args)

            # make sure mrjob.zip is created and uploaded as a bootstrap file
            self.assertTrue(os.path.exists(runner._mrjob_zip_path))
            self.assertIn(runner._mrjob_zip_path,
                          runner._upload_mgr.path_to_uri())
            self.assertIn(runner._mrjob_zip_path,
                          runner._bootstrap_dir_mgr.paths())

        self.assertEqual(sorted(results),
                         [(1, 'qux'), (2, 'bar'), (2, 'foo'), (5, None)])

        # make sure cleanup happens
        self.assertFalse(os.path.exists(local_tmp_dir))
        self.assertFalse(any(runner.fs.ls(runner.get_output_dir())))

        # job should get terminated
        for _ in range(10):
            self.simulate_emr_progress(runner.get_cluster_id())

        cluster = runner._describe_cluster()
        self.assertEqual(cluster['Status']['State'], 'TERMINATED')

        # did we wait for steps in correct order? (regression test for #1316)
        step_ids = [
            c[0][0] for c in runner._wait_for_step_to_complete.call_args_list]
        self.assertEqual(step_ids, [step['Id'] for step in steps])

    def test_failed_job(self):
        mr_job = MRTwoStepJob(['-r', 'emr', '-v'])
        mr_job.sandbox()

        self.add_mock_s3_data({'walrus': {}})
        self.mock_emr_failures = set([('j-MOCKCLUSTER0', 0)])

        with no_handlers_for_logger('mrjob.emr'):
            stderr = StringIO()
            log_to_stream('mrjob.emr', stderr)

            with mr_job.make_runner() as runner:
                self.assertIsInstance(runner, EMRJobRunner)

                self.assertRaises(StepFailedException, runner.run)
                self.assertIn('\n  FAILED\n',
                              stderr.getvalue())

                for _ in range(10):
                    self.simulate_emr_progress(runner.get_cluster_id())

                cluster = runner._describe_cluster()
                self.assertEqual(cluster['Status']['State'],
                                 'TERMINATED_WITH_ERRORS')

            # job should get terminated on cleanup
            cluster_id = runner.get_cluster_id()
            for _ in range(10):
                self.simulate_emr_progress(cluster_id)

        cluster = runner._describe_cluster()
        self.assertEqual(cluster['Status']['State'], 'TERMINATED_WITH_ERRORS')

    def _test_cloud_tmp_cleanup(self, mode, tmp_len, log_len):
        self.add_mock_s3_data({'walrus': {'logs/j-MOCKCLUSTER0/1': b'1\n'}})
        stdin = BytesIO(b'foo\nbar\n')

        mr_job = MRTwoStepJob(['-r', 'emr', '-v',
                               '--cloud-log-dir', 's3://walrus/logs',
                               '-', '--cleanup', mode])
        mr_job.sandbox(stdin=stdin)

        with mr_job.make_runner() as runner:
            cloud_tmp_dir = runner._opts['cloud_tmp_dir']
            tmp_bucket, _ = parse_s3_uri(cloud_tmp_dir)

            runner.run()

            # this is set and unset before we can get at it unless we do this
            log_bucket, _ = parse_s3_uri(runner._s3_log_dir())

            list(runner.stream_output())

        bucket = runner.fs.get_bucket(tmp_bucket)
        self.assertEqual(len(list(bucket.objects.all())), tmp_len)

        bucket = runner.fs.get_bucket(log_bucket)
        self.assertEqual(len(list(bucket.objects.all())), log_len)

    def test_cleanup_all(self):
        self._test_cloud_tmp_cleanup('ALL', 0, 0)

    def test_cleanup_tmp(self):
        self._test_cloud_tmp_cleanup('TMP', 0, 1)

    def test_cleanup_remote(self):
        self._test_cloud_tmp_cleanup('CLOUD_TMP', 0, 1)

    def test_cleanup_local(self):
        self._test_cloud_tmp_cleanup('LOCAL_TMP', 5, 1)

    def test_cleanup_logs(self):
        self._test_cloud_tmp_cleanup('LOGS', 5, 0)

    def test_cleanup_none(self):
        self._test_cloud_tmp_cleanup('NONE', 5, 1)

    def test_cleanup_combine(self):
        self._test_cloud_tmp_cleanup('LOGS,CLOUD_TMP', 0, 0)

    def test_cleanup_error(self):
        self.assertRaises(ValueError, self._test_cloud_tmp_cleanup,
                          'NONE,LOGS,CLOUD_TMP', 0, 0)
        self.assertRaises(ValueError, self._test_cloud_tmp_cleanup,
                          'GARBAGE', 0, 0)


class ExistingClusterTestCase(MockBoto3TestCase):

    def test_attach_to_existing_cluster(self):
        emr_client = EMRJobRunner(conf_paths=[]).make_emr_client()
        # create cluster without LogUri, to test Issue #112
        cluster_id = emr_client.run_job_flow(
            Instances=dict(
                InstanceCount=1,
                KeepJobFlowAliveWhenNoSteps=True,
                MasterInstanceType='m1.medium',
            ),
            JobFlowRole='fake-instance-profile',
            Name='Development Cluster',
            ReleaseLabel='emr-5.0.0',
            ServiceRole='fake-service-role',
        )['JobFlowId']

        stdin = BytesIO(b'foo\nbar\n')
        self.mock_emr_output = {(cluster_id, 1): [
            b'1\t"bar"\n1\t"foo"\n2\tnull\n']}

        mr_job = MRTwoStepJob(['-r', 'emr', '-v',
                               '--cluster-id', cluster_id])
        mr_job.sandbox(stdin=stdin)

        results = []
        with mr_job.make_runner() as runner:
            runner.run()

            # Issue 182: don't create the bootstrap script when
            # attaching to another cluster
            self.assertIsNone(runner._master_bootstrap_script_path)

            for line in runner.stream_output():
                key, value = mr_job.parse_output_line(line)
                results.append((key, value))

        self.assertEqual(sorted(results),
                         [(1, 'bar'), (1, 'foo'), (2, None)])

    def test_dont_take_down_cluster_on_failure(self):
        emr_client = EMRJobRunner(conf_paths=[]).make_emr_client()
        # create cluster without LogUri, to test Issue #112
        cluster_id = emr_client.run_job_flow(
            Instances=dict(
                InstanceCount=1,
                KeepJobFlowAliveWhenNoSteps=True,
                MasterInstanceType='m1.medium',
            ),
            JobFlowRole='fake-instance-profile',
            Name='Development Cluster',
            ReleaseLabel='emr-5.0.0',
            ServiceRole='fake-service-role',
        )['JobFlowId']

        mr_job = MRTwoStepJob(['-r', 'emr', '-v',
                               '--cluster-id', cluster_id])
        mr_job.sandbox()

        self.add_mock_s3_data({'walrus': {}})
        self.mock_emr_failures = set([('j-MOCKCLUSTER0', 0)])

        with mr_job.make_runner() as runner:
            self.assertIsInstance(runner, EMRJobRunner)
            self.prepare_runner_for_ssh(runner)
            with logger_disabled('mrjob.emr'):
                self.assertRaises(StepFailedException, runner.run)

            for _ in range(10):
                self.simulate_emr_progress(runner.get_cluster_id())

            cluster = runner._describe_cluster()
            self.assertEqual(cluster['Status']['State'], 'WAITING')

        # job shouldn't get terminated by cleanup
        for _ in range(10):
            self.simulate_emr_progress(runner.get_cluster_id())

        cluster = runner._describe_cluster()
        self.assertEqual(cluster['Status']['State'], 'WAITING')


class VisibleToAllUsersTestCase(MockBoto3TestCase):

    def test_defaults(self):
        cluster = self.run_and_get_cluster()
        self.assertEqual(cluster['VisibleToAllUsers'], True)

    def test_no_visible(self):
        cluster = self.run_and_get_cluster('--no-visible-to-all-users')
        self.assertEqual(cluster['VisibleToAllUsers'], False)

    def test_force_to_bool(self):
        # make sure mock_boto3 doesn't always convert to bool
        self.assertRaises(ParamValidationError,
                          self.run_and_get_cluster,
                          '--emr-api-param', 'VisibleToAllUsers=1')

    def test_visible(self):
        cluster = self.run_and_get_cluster('--visible-to-all-users')
        self.assertEqual(cluster['VisibleToAllUsers'], True)

        VISIBLE_MRJOB_CONF = {'runners': {'emr': {
            'check_cluster_every': 0.00,
            'cloud_fs_sync_secs': 0.00,
            'visible_to_all_users': 1,  # should be True
        }}}

        with mrjob_conf_patcher(VISIBLE_MRJOB_CONF):
            visible_cluster = self.run_and_get_cluster()
            self.assertEqual(visible_cluster['VisibleToAllUsers'], True)


class SubnetTestCase(MockBoto3TestCase):

    def test_defaults(self):
        cluster = self.run_and_get_cluster()
        self.assertEqual(cluster['Ec2InstanceAttributes'].get('Ec2SubnetId'),
                         None)

    def test_subnet_option(self):
        cluster = self.run_and_get_cluster('--subnet', 'subnet-ffffffff')
        self.assertEqual(cluster['Ec2InstanceAttributes'].get('Ec2SubnetId'),
                         'subnet-ffffffff')

    def test_empty_string_means_no_subnet(self):
        cluster = self.run_and_get_cluster('--subnet', '')
        self.assertEqual(cluster['Ec2InstanceAttributes'].get('Ec2SubnetId'),
                         None)


class IAMTestCase(MockBoto3TestCase):

    def setUp(self):
        super(IAMTestCase, self).setUp()

        # wrap boto3.client() so we can see if it was called
        self.start(patch('boto3.client', wraps=boto3.client))

    def test_role_auto_creation(self):
        cluster = self.run_and_get_cluster()
        self.assertTrue(boto3.client.called)

        # check instance_profile
        instance_profile_name = (
            cluster['Ec2InstanceAttributes']['IamInstanceProfile'])
        self.assertIsNotNone(instance_profile_name)
        self.assertTrue(instance_profile_name.startswith('mrjob-'))
        self.assertIn(instance_profile_name, self.mock_iam_instance_profiles)
        self.assertIn(instance_profile_name, self.mock_iam_roles)
        self.assertIn(instance_profile_name,
                      self.mock_iam_role_attached_policies)

        # check service_role
        service_role_name = cluster['ServiceRole']
        self.assertIsNotNone(service_role_name)
        self.assertTrue(service_role_name.startswith('mrjob-'))
        self.assertIn(service_role_name, self.mock_iam_roles)
        self.assertIn(service_role_name,
                      self.mock_iam_role_attached_policies)

        # instance_profile and service_role should be distinct
        self.assertNotEqual(instance_profile_name, service_role_name)

        # run again, and see if we reuse the roles
        cluster2 = self.run_and_get_cluster()
        self.assertEqual(
            cluster2['Ec2InstanceAttributes']['IamInstanceProfile'],
            instance_profile_name)
        self.assertEqual(cluster2['ServiceRole'], service_role_name)

    def test_iam_instance_profile_option(self):
        cluster = self.run_and_get_cluster(
            '--iam-instance-profile', 'EMR_EC2_DefaultRole')
        self.assertTrue(boto3.client.called)

        self.assertEqual(
            cluster['Ec2InstanceAttributes']['IamInstanceProfile'],
            'EMR_EC2_DefaultRole')

    def test_iam_service_role_option(self):
        cluster = self.run_and_get_cluster(
            '--iam-service-role', 'EMR_DefaultRole')
        self.assertTrue(boto3.client.called)

        self.assertEqual(cluster['ServiceRole'], 'EMR_DefaultRole')

    def test_both_iam_options(self):
        cluster = self.run_and_get_cluster(
            '--iam-instance-profile', 'EMR_EC2_DefaultRole',
            '--iam-service-role', 'EMR_DefaultRole')

        # users with limited access may not be able to connect to the IAM API.
        # This gives them a plan B
        self.assertFalse(any(args == ('iam',)
                             for args, kwargs in boto3.client.call_args_list))

        self.assertEqual(
            cluster['Ec2InstanceAttributes']['IamInstanceProfile'],
            'EMR_EC2_DefaultRole')
        self.assertEqual(cluster['ServiceRole'], 'EMR_DefaultRole')

    def test_no_iam_access(self):
        boto3_client = boto3.client

        def forbidding_boto3_client(service_name, **kwargs):
            if service_name == 'iam':
                raise ClientError(
                    dict(
                        Error=dict(),
                        ResponseMetadata=dict(HTTPStatusCode=403)
                    ), 'WhateverApiCall')
            else:
                # pass through other services
                return boto3_client(service_name, **kwargs)

        self.start(patch('boto3.client', side_effect=forbidding_boto3_client))

        with logger_disabled('mrjob.emr'):
            cluster = self.run_and_get_cluster()

        self.assertTrue(any(args == ('iam',)
                            for args, kwargs in boto3.client.call_args_list))

        self.assertEqual(
            cluster['Ec2InstanceAttributes']['IamInstanceProfile'],
            'EMR_EC2_DefaultRole')
        self.assertEqual(cluster['ServiceRole'], 'EMR_DefaultRole')


@unittest.skip('reworking emr_api_params for boto3, see #1574')
class EMRAPIParamsTestCase(MockBoto3TestCase):

    def test_param_set(self):
        cluster = self.run_and_get_cluster(
            '--emr-api-param', 'Test.API=a', '--emr-api-param', 'Test.API2=b')
        self.assertTrue('Test.API' in cluster._api_params)
        self.assertTrue('Test.API2' in cluster._api_params)
        self.assertEqual(cluster._api_params['Test.API'], 'a')
        self.assertEqual(cluster._api_params['Test.API2'], 'b')

    def test_param_unset(self):
        cluster = self.run_and_get_cluster(
            '--no-emr-api-param', 'Test.API',
            '--no-emr-api-param', 'Test.API2')
        self.assertTrue('Test.API' in cluster._api_params)
        self.assertTrue('Test.API2' in cluster._api_params)
        self.assertIsNone(cluster._api_params['Test.API'])
        self.assertIsNone(cluster._api_params['Test.API2'])

    def test_invalid_param(self):
        self.assertRaises(
            ValueError, self.run_and_get_cluster,
            '--emr-api-param', 'Test.API')

    def test_overrides(self):
        cluster = self.run_and_get_cluster(
            '--emr-api-param', 'VisibleToAllUsers=false',
            '--visible-to-all-users')
        self.assertEqual(cluster.visibletoallusers, 'false')

    def test_no_emr_api_param_command_line_switch(self):
        job = MRWordCount([
            '-r', 'emr',
            '--emr-api-param', 'Instances.Ec2SubnetId=someID',
            '--no-emr-api-param', 'VisibleToAllUsers'])

        with job.make_runner() as runner:
            self.assertEqual(runner._opts['emr_api_params'],
                             {'Instances.Ec2SubnetId': 'someID',
                              'VisibleToAllUsers': None})

    def test_no_emr_api_params_is_not_a_real_option(self):
        job = MRWordCount([
            '-r', 'emr',
            '--no-emr-api-param', 'VisibleToAllUsers'])

        self.assertNotIn('no_emr_api_params',
                         sorted(job.emr_job_runner_kwargs()))
        self.assertNotIn('no_emr_api_param',
                         sorted(job.emr_job_runner_kwargs()))

        with job.make_runner() as runner:
            self.assertNotIn('no_emr_api_params', sorted(runner._opts))
            self.assertNotIn('no_emr_api_param', sorted(runner._opts))
            self.assertEqual(runner._opts['emr_api_params'],
                             {'VisibleToAllUsers': None})

    def test_command_line_overrides_config(self):
        # want to make sure a nulled-out param in the config file
        # can't override a param set on the command line

        API_PARAMS_MRJOB_CONF = {'runners': {'emr': {
            'check_cluster_every': 0.00,
            'cloud_fs_sync_secs': 0.00,
            'emr_api_params': {
                'Instances.Ec2SubnetId': 'someID',
                'VisibleToAllUsers': None,
                'Name': 'eaten_by_a_whale',
            },
        }}}

        job = MRWordCount([
            '-r', 'emr',
            '--no-emr-api-param', 'Instances.Ec2SubnetId',
            '--emr-api-param', 'VisibleToAllUsers=true'])

        with mrjob_conf_patcher(API_PARAMS_MRJOB_CONF):
            with job.make_runner() as runner:
                self.assertEqual(runner._opts['emr_api_params'],
                                 {'Instances.Ec2SubnetId': None,
                                  'VisibleToAllUsers': 'true',
                                  'Name': 'eaten_by_a_whale'})

    def test_serialization(self):
        # we can now serialize data structures from mrjob.conf

        API_PARAMS_MRJOB_CONF = {'runners': {'emr': {
            'check_cluster_every': 0.00,
            'cloud_fs_sync_secs': 0.00,
            'emr_api_params': {
                'Foo': {'Bar': ['Baz', {'Qux': ['Quux', 'Quuux']}]}
            },
        }}}

        job = MRWordCount(['-r', 'emr'])
        job.sandbox()

        with mrjob_conf_patcher(API_PARAMS_MRJOB_CONF):
            with job.make_runner() as runner:
                runner._launch()

                api_params = runner._describe_cluster()._api_params
                self.assertEqual(
                    api_params.get('Foo.Bar.member.1'), 'Baz')
                self.assertEqual(
                    api_params.get('Foo.Bar.member.2.Qux.member.1'), 'Quux')
                self.assertEqual(
                    api_params.get('Foo.Bar.member.2.Qux.member.2'), 'Quuux')


class AMIAndHadoopVersionTestCase(MockBoto3TestCase):

    def test_default(self):
        with self.make_runner() as runner:
            runner.run()
            self.assertEqual(runner.get_image_version(),
                             _DEFAULT_IMAGE_VERSION)
            self.assertEqual(runner.get_hadoop_version(), '2.7.3')

    def test_ami_version_1_0_no_longer_supported(self):
        with self.make_runner('--image-version', '1.0') as runner:
            self.assertRaises(ClientError, runner._launch)

    def test_ami_version_2_0(self):
        with self.make_runner('--image-version', '2.0') as runner:
            runner.run()
            self.assertEqual(runner.get_image_version(), '2.0.6')
            self.assertEqual(runner.get_hadoop_version(), '0.20.205')

    def test_latest_ami_version(self):
        # "latest" is no longer actually the latest version
        with self.make_runner('--image-version', 'latest') as runner:
            # we should translate "latest" ourselves (see #1269)
            self.assertEqual(runner._opts['image_version'], '2.4.2')
            runner.run()
            self.assertEqual(runner.get_image_version(), '2.4.2')
            self.assertEqual(runner.get_hadoop_version(), '1.0.3')

    def test_ami_version_3_0(self):
        with self.make_runner('--image-version', '3.0') as runner:
            runner.run()
            self.assertEqual(runner.get_image_version(), '3.0.4')
            self.assertEqual(runner.get_hadoop_version(), '2.2.0')

    def test_ami_version_3_8_0(self):
        with self.make_runner('--image-version', '3.8.0') as runner:
            runner.run()
            self.assertEqual(runner.get_image_version(), '3.8.0')
            self.assertEqual(runner.get_hadoop_version(), '2.4.0')

    def test_ami_version_4_0_0_via_release_label_option(self):
        # the way EMR wants us to set 4.x AMI versions
        with self.make_runner('--release-label', 'emr-4.0.0') as runner:
            runner.run()
            self.assertEqual(runner.get_image_version(), '4.0.0')
            self.assertEqual(runner.get_hadoop_version(), '2.6.0')

            cluster = runner._describe_cluster()
            self.assertEqual(cluster.get('ReleaseLabel'), 'emr-4.0.0')
            self.assertEqual(cluster.get('RequestedAmiVersion'), None)
            self.assertEqual(cluster.get('RunningAmiVersion'), None)

    def test_ami_version_4_0_0_via_image_version_option(self):
        # mrjob should also be smart enough to handle this
        with self.make_runner('--image-version', '4.0.0') as runner:
            runner.run()
            self.assertEqual(runner.get_image_version(), '4.0.0')
            self.assertEqual(runner.get_hadoop_version(), '2.6.0')

            cluster = runner._describe_cluster()
            self.assertEqual(cluster.get('ReleaseLabel'), 'emr-4.0.0')
            self.assertEqual(cluster.get('RequestedAmiVersion'), None)
            self.assertEqual(cluster.get('RunningAmiVersion'), None)

    def test_hadoop_version_option_does_nothing(self):
        with logger_disabled('mrjob.emr'):
            with self.make_runner('--hadoop-version', '1.2.3.4') as runner:
                runner.run()
                self.assertEqual(runner.get_image_version(),
                                 _DEFAULT_IMAGE_VERSION)
                self.assertEqual(runner.get_hadoop_version(), '2.7.3')


class AvailabilityZoneTestCase(MockBoto3TestCase):

    MRJOB_CONF_CONTENTS = {'runners': {'emr': {
        'check_cluster_every': 0.00,
        'cloud_fs_sync_secs': 0.00,
        'zone': 'PUPPYLAND',
    }}}

    def test_availability_zone_config(self):
        with self.make_runner() as runner:
            runner.run()

            cluster = runner._describe_cluster()
            self.assertEqual(
                cluster['Ec2InstanceAttributes'].get('Ec2AvailabilityZone'),
                'PUPPYLAND')


class EnableDebuggingTestCase(MockBoto3TestCase):

    def test_debugging_works(self):
        with self.make_runner('--enable-emr-debugging') as runner:
            runner.run()

            steps = _list_all_steps(runner)
            self.assertEqual(steps[0]['Name'], 'Setup Hadoop Debugging')


class RegionTestCase(MockBoto3TestCase):

    def test_default(self):
        runner = EMRJobRunner()
        self.assertEqual(runner._opts['region'], 'us-west-2')

    def test_explicit_region(self):
        runner = EMRJobRunner(region='us-east-1')
        self.assertEqual(runner._opts['region'], 'us-east-1')

    def test_cannot_be_empty(self):
        runner = EMRJobRunner(region='')
        self.assertEqual(runner._opts['region'], 'us-west-2')


class TmpBucketTestCase(MockBoto3TestCase):

    def assert_new_tmp_bucket(self, location, **runner_kwargs):
        """Assert that if we create an EMRJobRunner with the given keyword
        args, it'll create a new tmp bucket with the given location
        constraint.
        """
        existing_bucket_names = set(self.mock_s3_fs)

        runner = EMRJobRunner(conf_paths=[], **runner_kwargs)
        runner._create_s3_tmp_bucket_if_needed()

        bucket_name, path = parse_s3_uri(runner._opts['cloud_tmp_dir'])

        self.assertTrue(bucket_name.startswith('mrjob-'))
        self.assertNotIn(bucket_name, existing_bucket_names)
        self.assertEqual(path, 'tmp/')

        self.assertEqual(self.mock_s3_fs[bucket_name]['location'], location)

    def test_default(self):
        self.assert_new_tmp_bucket('us-west-2')

    def test_us_west_1(self):
        self.assert_new_tmp_bucket('us-west-1',
                                   region='us-west-1')

    def test_us_east_1(self):
        # location should be blank
        self.assert_new_tmp_bucket('',
                                   region='us-east-1')

    def test_reuse_mrjob_bucket_in_same_region(self):
        self.add_mock_s3_data({'mrjob-1': {}}, location='us-west-2')

        runner = EMRJobRunner()
        self.assertEqual(runner._opts['cloud_tmp_dir'],
                         's3://mrjob-1/tmp/')

    def test_ignore_mrjob_bucket_in_different_region(self):
        # this tests 687
        self.add_mock_s3_data({'mrjob-1': {}}, location='')

        self.assert_new_tmp_bucket('us-west-2')

    def test_ignore_non_mrjob_bucket_in_different_region(self):
        self.add_mock_s3_data({'walrus': {}}, location='us-west-2')

        self.assert_new_tmp_bucket('us-west-2')

    def test_reuse_mrjob_bucket_in_us_east_1(self):
        # us-east-1 is special because the location "constraint" for its
        # buckets is '', not 'us-east-1'
        self.add_mock_s3_data({'mrjob-1': {}}, location='')

        runner = EMRJobRunner(region='us-east-1')

        self.assertEqual(runner._opts['cloud_tmp_dir'],
                         's3://mrjob-1/tmp/')

    def test_explicit_tmp_uri(self):
        self.add_mock_s3_data({'walrus': {}}, location='us-west-2')

        runner = EMRJobRunner(cloud_tmp_dir='s3://walrus/tmp/')

        self.assertEqual(runner._opts['cloud_tmp_dir'],
                         's3://walrus/tmp/')

    def test_cross_region_explicit_tmp_uri(self):
        self.add_mock_s3_data({'walrus': {}}, location='us-west-2')

        runner = EMRJobRunner(region='us-west-1',
                              cloud_tmp_dir='s3://walrus/tmp/')

        self.assertEqual(runner._opts['cloud_tmp_dir'],
                         's3://walrus/tmp/')

        # tmp bucket shouldn't influence region (it did in 0.4.x)
        self.assertEqual(runner._opts['region'], 'us-west-1')


class EC2InstanceGroupTestCase(MockBoto3TestCase):

    maxDiff = None

    def _test_instance_groups(self, opts, **expected):
        """Run a job with the given option dictionary, and check for
        for instance, number, and optional bid price for each instance role.

        Specify expected instance group info like:

        <role>=(num_instances, instance_type, bid_price)
        """
        runner = EMRJobRunner(**opts)
        cluster_id = runner.make_persistent_cluster()

        emr_client = runner.make_emr_client()
        instance_groups = _boto3_paginate(
            'InstanceGroups', emr_client, 'list_instance_groups',
            ClusterId=cluster_id)

        # convert actual instance groups to dicts. (This gets around any
        # assumptions about the order the API returns instance groups in;
        # see #1316)
        role_to_actual = {}
        for ig in instance_groups:
            info = dict(
                (field, ig.get(field))
                for field in ('BidPrice', 'InstanceType',
                              'Market', 'RequestedInstanceCount'))

            role_to_actual[ig['InstanceGroupType']] = info

        # convert expected to dicts
        role_to_expected = {}
        for role, (num, instance_type, bid_price) in expected.items():
            expected = dict(
                BidPrice=(bid_price if bid_price else None),
                InstanceType=instance_type,
                Market=(u'SPOT' if bid_price else u'ON_DEMAND'),
                RequestedInstanceCount=num,
            )

            role_to_expected[role.upper()] = expected

        self.assertEqual(role_to_actual, role_to_expected)

    def set_in_mrjob_conf(self, **kwargs):
        emr_opts = copy.deepcopy(self.MRJOB_CONF_CONTENTS)
        emr_opts['runners']['emr'].update(kwargs)
        patcher = mrjob_conf_patcher(emr_opts)
        patcher.start()
        self.addCleanup(patcher.stop)

    def test_defaults(self):
        self._test_instance_groups(
            {},
            master=(1, 'm1.medium', None))

    def test_instance_type_single_instance(self):
        self._test_instance_groups(
            {'instance_type': 'c1.xlarge'},
            master=(1, 'c1.xlarge', None))

    def test_instance_type_multiple_instances(self):
        self._test_instance_groups(
            {'instance_type': 'c1.xlarge', 'num_core_instances': 2},
            core=(2, 'c1.xlarge', None),
            master=(1, 'm1.medium', None))

    def test_explicit_master_and_core_instance_types(self):
        self._test_instance_groups(
            {'master_instance_type': 'm1.large'},
            master=(1, 'm1.large', None))

        self._test_instance_groups(
            {'core_instance_type': 'm2.xlarge',
             'num_core_instances': 2},
            core=(2, 'm2.xlarge', None),
            master=(1, 'm1.medium', None))

        self._test_instance_groups(
            {'master_instance_type': 'm1.large',
             'core_instance_type': 'm2.xlarge',
             'num_core_instances': 2},
            core=(2, 'm2.xlarge', None),
            master=(1, 'm1.large', None))

    def test_2_x_ami_defaults_single_node(self):
        # m1.small still works with Hadoop 1, and it's cheaper
        self._test_instance_groups(
            dict(image_version='2.4.11'),
            master=(1, 'm1.small', None))

    def test_2_x_ami_defaults_multiple_nodes(self):
        self._test_instance_groups(
            dict(image_version='2.4.11', num_core_instances=2),
            core=(2, 'm1.small', None),
            master=(1, 'm1.small', None))

    def test_release_label_hides_image_version(self):
        self._test_instance_groups(
            dict(release_label='emr-4.0.0', image_version='2.4.11'),
            master=(1, 'm1.medium', None))

    def test_spark_defaults_single_node(self):
        # Spark needs at least m1.large
        self._test_instance_groups(
            dict(image_version='4.0.0', applications=['Spark']),
            master=(1, 'm1.large', None))

    def test_spark_defaults_multiple_nodes(self):
        # Spark can get away with m1.medium for the resource manager
        self._test_instance_groups(
            dict(image_version='4.0.0',
                 applications=['Spark'],
                 num_core_instances=2),
            core=(2, 'm1.large', None),
            master=(1, 'm1.medium', None))

    def test_explicit_instance_types_take_precedence(self):
        self._test_instance_groups(
            {'instance_type': 'c1.xlarge',
             'master_instance_type': 'm1.large'},
            master=(1, 'm1.large', None))

        self._test_instance_groups(
            {'instance_type': 'c1.xlarge',
             'master_instance_type': 'm1.large',
             'core_instance_type': 'm2.xlarge',
             'num_core_instances': 2},
            core=(2, 'm2.xlarge', None),
            master=(1, 'm1.large', None))

    def test_cmd_line_opts_beat_mrjob_conf(self):
        # set instance_type in mrjob.conf, 1 instance
        self.set_in_mrjob_conf(instance_type='c1.xlarge')

        self._test_instance_groups(
            {},
            master=(1, 'c1.xlarge', None))

        self._test_instance_groups(
            {'master_instance_type': 'm1.large'},
            master=(1, 'm1.large', None))

        # set instance_type in mrjob.conf, 3 instances
        self.set_in_mrjob_conf(instance_type='c1.xlarge',
                               num_core_instances=2)

        self._test_instance_groups(
            {},
            core=(2, 'c1.xlarge', None),
            master=(1, 'm1.medium', None))

        self._test_instance_groups(
            {'master_instance_type': 'm1.large',
             'core_instance_type': 'm2.xlarge'},
            core=(2, 'm2.xlarge', None),
            master=(1, 'm1.large', None))

        # set master in mrjob.conf, 1 instance
        self.set_in_mrjob_conf(master_instance_type='m1.large')

        self._test_instance_groups(
            {},
            master=(1, 'm1.large', None))

        self._test_instance_groups(
            {'instance_type': 'c1.xlarge'},
            master=(1, 'c1.xlarge', None))

        # set master and slave in mrjob.conf, 2 instances
        self.set_in_mrjob_conf(master_instance_type='m1.large',
                               core_instance_type='m2.xlarge',
                               num_core_instances=2)

        self._test_instance_groups(
            {},
            core=(2, 'm2.xlarge', None),
            master=(1, 'm1.large', None))

        self._test_instance_groups(
            {'instance_type': 'c1.xlarge'},
            core=(2, 'c1.xlarge', None),
            master=(1, 'm1.large', None))

    def test_zero_core_instances(self):
        self._test_instance_groups(
            {'master_instance_type': 'c1.medium',
             'num_core_instances': 0},
            master=(1, 'c1.medium', None))

    def test_core_spot_instances(self):
        self._test_instance_groups(
            {'master_instance_type': 'm1.large',
             'core_instance_type': 'c1.medium',
             'core_instance_bid_price': '0.20',
             'num_core_instances': 5},
            core=(5, 'c1.medium', '0.20'),
            master=(1, 'm1.large', None))

    def test_core_on_demand_instances(self):
        self._test_instance_groups(
            {'master_instance_type': 'm1.large',
             'core_instance_type': 'c1.medium',
             'num_core_instances': 5},
            core=(5, 'c1.medium', None),
            master=(1, 'm1.large', None))

    def test_core_and_task_on_demand_instances(self):
        self._test_instance_groups(
            {'master_instance_type': 'm1.large',
             'core_instance_type': 'c1.medium',
             'num_core_instances': 5,
             'task_instance_type': 'm2.xlarge',
             'num_task_instances': 20,
             },
            core=(5, 'c1.medium', None),
            master=(1, 'm1.large', None),
            task=(20, 'm2.xlarge', None))

    def test_core_and_task_spot_instances(self):
        self._test_instance_groups(
            {'master_instance_type': 'm1.large',
             'core_instance_type': 'c1.medium',
             'core_instance_bid_price': '0.20',
             'num_core_instances': 10,
             'task_instance_type': 'm2.xlarge',
             'task_instance_bid_price': '1.00',
             'num_task_instances': 20,
             },
            core=(10, 'c1.medium', '0.20'),
            master=(1, 'm1.large', None),
            task=(20, 'm2.xlarge', '1.00'))

        self._test_instance_groups(
            {'master_instance_type': 'm1.large',
             'core_instance_type': 'c1.medium',
             'num_core_instances': 10,
             'task_instance_type': 'm2.xlarge',
             'task_instance_bid_price': '1.00',
             'num_task_instances': 20,
             },
            core=(10, 'c1.medium', None),
            master=(1, 'm1.large', None),
            task=(20, 'm2.xlarge', '1.00'))

    def test_master_and_core_spot_instances(self):
        self._test_instance_groups(
            {'master_instance_type': 'm1.large',
             'master_instance_bid_price': '0.50',
             'core_instance_type': 'c1.medium',
             'core_instance_bid_price': '0.20',
             'num_core_instances': 10,
             },
            core=(10, 'c1.medium', '0.20'),
            master=(1, 'm1.large', '0.50'))

    def test_master_spot_instance(self):
        self._test_instance_groups(
            {'master_instance_type': 'm1.large',
             'master_instance_bid_price': '0.50',
             },
            master=(1, 'm1.large', '0.50'))

    def test_zero_or_blank_bid_price_means_on_demand(self):
        self._test_instance_groups(
            {'master_instance_bid_price': '0',
             },
            master=(1, 'm1.medium', None))

        self._test_instance_groups(
            {'num_core_instances': 3,
             'core_instance_bid_price': '0.00',
             },
            core=(3, 'm1.medium', None),
            master=(1, 'm1.medium', None))

        self._test_instance_groups(
            {'num_core_instances': 3,
             'num_task_instances': 5,
             'task_instance_bid_price': '',
             },
            core=(3, 'm1.medium', None),
            master=(1, 'm1.medium', None),
            task=(5, 'm1.medium', None))

    def test_pass_invalid_bid_prices_through_to_emr(self):
        self.assertRaises(
            ClientError,
            self._test_instance_groups,
            {'master_instance_bid_price': 'all the gold in California'})

    def test_task_type_defaults_to_core_type(self):
        self._test_instance_groups(
            {'core_instance_type': 'c1.medium',
             'num_core_instances': 5,
             'num_task_instances': 20,
             },
            core=(5, 'c1.medium', None),
            master=(1, 'm1.medium', None),
            task=(20, 'c1.medium', None))


### tests for error parsing ###

BUCKET = 'walrus'
BUCKET_URI = 's3://' + BUCKET + '/'

LOG_DIR = 'j-CLUSTERID/'

GARBAGE = b'GarbageGarbageGarbage\n'

TRACEBACK_START = b'Traceback (most recent call last):\n'

PY_EXCEPTION = b"""  File "<string>", line 1, in <module>
TypeError: 'int' object is not iterable
"""

CHILD_ERR_LINE = (
    b'2010-07-27 18:25:48,397 WARN'
    b' org.apache.hadoop.mapred.TaskTracker (main): Error running child\n')

JAVA_STACK_TRACE = b"""java.lang.OutOfMemoryError: Java heap space
        at org.apache.hadoop.mapred.IFile$Reader.readNextBlock(IFile.java:270)
        at org.apache.hadoop.mapred.IFile$Reader.next(IFile.java:332)
"""

HADOOP_ERR_LINE_PREFIX = (b'2010-07-27 19:53:35,451 ERROR'
                          b' org.apache.hadoop.streaming.StreamJob (main): ')

USEFUL_HADOOP_ERROR = (
    b'Error launching job , Output path already exists :'
    b' Output directory s3://yourbucket/logs/2010/07/23/ already exists'
    b' and is not empty')

BORING_HADOOP_ERROR = b'Job not Successful!'
TASK_ATTEMPTS_DIR = LOG_DIR + 'task-attempts/'

ATTEMPT_0_DIR = TASK_ATTEMPTS_DIR + 'attempt_201007271720_0001_m_000126_0/'
ATTEMPT_1_DIR = TASK_ATTEMPTS_DIR + 'attempt_201007271720_0001_m_000126_0/'


def make_input_uri_line(input_uri):
    return ("2010-07-27 17:55:29,400 INFO"
            " org.apache.hadoop.fs.s3native.NativeS3FileSystem (main):"
            " Opening '%s' for reading\n" % input_uri).encode('utf_8')


class EMREndpointTestCase(MockBoto3TestCase):

    # back when we used boto 2, mrjob used to figure out endpoints itself
    # Now we leave that to boto3, so this is more a benchmark that makes sure
    # mock_boto3 matches boto3 1.4.4

    def test_default_region(self):
        runner = EMRJobRunner(conf_paths=[])
        self.assertEqual(runner._opts['region'], 'us-west-2')
        self.assertEqual(runner.make_emr_client().meta.endpoint_url,
                         'https://us-west-2.elasticmapreduce.amazonaws.com')

    def test_none_region(self):
        # blank region should be treated the same as no region
        runner = EMRJobRunner(conf_paths=[], region=None)
        self.assertEqual(runner._opts['region'], 'us-west-2')
        self.assertEqual(runner.make_emr_client().meta.endpoint_url,
                         'https://us-west-2.elasticmapreduce.amazonaws.com')

    def test_blank_region(self):
        # blank region should be treated the same as no region
        runner = EMRJobRunner(conf_paths=[], region='')
        self.assertEqual(runner._opts['region'], 'us-west-2')
        self.assertEqual(runner.make_emr_client().meta.endpoint_url,
                         'https://us-west-2.elasticmapreduce.amazonaws.com')

    def test_us_east_1(self):
        runner = EMRJobRunner(conf_paths=[], region='us-east-1')
        self.assertEqual(runner._opts['region'], 'us-east-1')
        # boto3 has a special case for us-east-1 for whatever reason
        self.assertEqual(runner.make_emr_client().meta.endpoint_url,
                         'https://elasticmapreduce.us-east-1.amazonaws.com')

    def test_us_west_1(self):
        runner = EMRJobRunner(conf_paths=[], region='us-west-1')
        self.assertEqual(runner._opts['region'], 'us-west-1')
        self.assertEqual(runner.make_emr_client().meta.endpoint_url,
                         'https://us-west-1.elasticmapreduce.amazonaws.com')

    def test_ap_southeast_1(self):
        runner = EMRJobRunner(conf_paths=[], region='ap-southeast-1')
        self.assertEqual(runner._opts['region'], 'ap-southeast-1')
        self.assertEqual(
            runner.make_emr_client().meta.endpoint_url,
            'https://ap-southeast-1.elasticmapreduce.amazonaws.com')

    def test_explicit_endpoint(self):
        runner = EMRJobRunner(conf_paths=[], region='eu-west-2',
                              emr_endpoint='emr-proxy')
        self.assertEqual(runner._opts['region'], 'eu-west-2')
        self.assertEqual(runner.make_emr_client().meta.endpoint_url,
                         'https://emr-proxy')


class TestSSHLs(MockBoto3TestCase):

    def setUp(self):
        super(TestSSHLs, self).setUp()
        self.make_runner()

    def tearDown(self):
        super(TestSSHLs, self).tearDown()

    def make_runner(self):
        self.runner = EMRJobRunner(conf_paths=[])
        self.prepare_runner_for_ssh(self.runner)

    def test_ssh_ls(self):
        self.add_slave()

        mock_ssh_dir('testmaster', 'test')
        mock_ssh_file('testmaster', posixpath.join('test', 'one'), b'')
        mock_ssh_file('testmaster', posixpath.join('test', 'two'), b'')
        mock_ssh_dir('testmaster!testslave0', 'test')
        mock_ssh_file('testmaster!testslave0',
                      posixpath.join('test', 'three'), b'')

        self.assertEqual(
            sorted(self.runner.fs.ls('ssh://testmaster/test')),
            ['ssh://testmaster/test/one', 'ssh://testmaster/test/two'])

        self.assertEqual(
            list(self.runner.fs.ls('ssh://testmaster!testslave0/test')),
            ['ssh://testmaster!testslave0/test/three'])

        # ls() is a generator, so the exception won't fire until we list() it
        self.assertRaises(IOError, list,
                          self.runner.fs.ls('ssh://testmaster/does_not_exist'))


class NoBoto3TestCase(SandboxedTestCase):

    def setUp(self):
        self.start(patch('mrjob.emr.boto3', None))
        self.start(patch('mrjob.fs.s3.boto3', None))

    def test_init(self):
        # merely creating an EMRJobRunner should raise an exception
        # because it'll need to connect to S3 to set cloud_tmp_dir
        self.assertRaises(ImportError, EMRJobRunner, conf_paths=[])


class MasterBootstrapScriptTestCase(MockBoto3TestCase):

    def test_usr_bin_env(self):
        runner = EMRJobRunner(conf_paths=[],
                              bootstrap_mrjob=True,
                              sh_bin='bash -e')

        runner._add_bootstrap_files_for_upload()

        self.assertIsNotNone(runner._master_bootstrap_script_path)
        self.assertTrue(os.path.exists(runner._master_bootstrap_script_path))

        with open(runner._master_bootstrap_script_path) as f:
            lines = [line.rstrip() for line in f]

        self.assertEqual(lines[0], '#!/usr/bin/env bash -e')

    def _test_create_master_bootstrap_script(
            self, image_version=None, expected_python_bin=PYTHON_BIN,
            expect_pip_binary=None):

        if expect_pip_binary is None:
            expect_pip_binary = (PYTHON_BIN == 'python2.6')

        # create a fake src tarball
        foo_py_path = os.path.join(self.tmp_dir, 'foo.py')
        with open(foo_py_path, 'w'):
            pass

        # use all the bootstrap options
        runner = EMRJobRunner(conf_paths=[],
                              image_version=image_version,
                              bootstrap=[
                                  expected_python_bin + ' ' +
                                  foo_py_path + '#bar.py',
                                  's3://walrus/scripts/ohnoes.sh#'],
                              bootstrap_mrjob=True)

        runner._add_bootstrap_files_for_upload()

        self.assertIsNotNone(runner._master_bootstrap_script_path)
        self.assertTrue(os.path.exists(runner._master_bootstrap_script_path))

        with open(runner._master_bootstrap_script_path) as f:
            lines = [line.rstrip() for line in f]

        self.assertEqual(lines[0], '#!/bin/sh -ex')

        # check PWD gets stored
        self.assertIn('__mrjob_PWD=$PWD', lines)

        # check for stdout -> stderr redirect
        self.assertIn('{', lines)
        self.assertIn('} 1>&2', lines)

        def assertScriptDownloads(path, name=None):
            uri = runner._upload_mgr.uri(path)
            name = runner._bootstrap_dir_mgr.name('file', path, name=name)

            if image_version and not version_gte(image_version, '4'):
                self.assertIn(
                    '  hadoop fs -copyToLocal %s $__mrjob_PWD/%s' % (
                        uri, name),
                    lines)
            else:
                self.assertIn(
                    '  aws s3 cp %s $__mrjob_PWD/%s' % (uri, name),
                    lines)

            self.assertIn(
                '  chmod a+x $__mrjob_PWD/%s' % (name,),
                lines)

        # check files get downloaded
        assertScriptDownloads(foo_py_path, 'bar.py')
        assertScriptDownloads('s3://walrus/scripts/ohnoes.sh')
        assertScriptDownloads(runner._mrjob_zip_path)

        # check scripts get run

        # bootstrap
        self.assertIn('  ' + expected_python_bin + ' $__mrjob_PWD/bar.py',
                      lines)
        self.assertIn('  $__mrjob_PWD/ohnoes.sh', lines)
        # bootstrap_mrjob
        mrjob_zip_name = runner._bootstrap_dir_mgr.name(
            'file', runner._mrjob_zip_path)
        self.assertIn("  __mrjob_PYTHON_LIB=$(" + expected_python_bin +
                      " -c 'from distutils.sysconfig import get_python_lib;"
                      " print(get_python_lib())')", lines)
        self.assertIn('  sudo unzip $__mrjob_PWD/' + mrjob_zip_name +
                      ' -d $__mrjob_PYTHON_LIB', lines)
        self.assertIn('  sudo ' + expected_python_bin + ' -m compileall -q -f'
                      ' $__mrjob_PYTHON_LIB/mrjob && true', lines)

    def test_create_master_bootstrap_script(self):
        # this tests 4.x
        self._test_create_master_bootstrap_script()

    def test_create_master_bootstrap_script_on_3_11_0_ami(self):
        self._test_create_master_bootstrap_script(
            image_version='3.11.0')

    def test_create_master_bootstrap_script_on_2_4_11_ami(self):
        self._test_create_master_bootstrap_script(
            image_version='2.4.11',
            expected_python_bin=('python2.7' if PY2 else PYTHON_BIN),
            expect_pip_binary=False)

    def test_create_master_bootstrap_script_on_2_4_2_ami(self):
        self._test_create_master_bootstrap_script(
            image_version='2.4.2',
            expected_python_bin=('python2.6' if PY2 else PYTHON_BIN),
            expect_pip_binary=PY2)

    def test_no_bootstrap_script_if_not_needed(self):
        runner = EMRJobRunner(conf_paths=[], bootstrap_mrjob=False,
                              bootstrap_python=False)

        runner._add_bootstrap_files_for_upload()
        self.assertIsNone(runner._master_bootstrap_script_path)

        # bootstrap actions don't figure into the master bootstrap script
        runner = EMRJobRunner(conf_paths=[],
                              bootstrap_mrjob=False,
                              bootstrap_actions=['foo', 'bar baz'],
                              bootstrap_python=False,
                              pool_clusters=False)

        runner._add_bootstrap_files_for_upload()
        self.assertIsNone(runner._master_bootstrap_script_path)

    def test_pooling_requires_bootstrap_script(self):
        # using pooling currently requires us to create a bootstrap script;
        # see #1503
        runner = EMRJobRunner(conf_paths=[],
                              bootstrap_mrjob=False,
                              bootstrap_python=False,
                              pool_clusters=True)

        runner._add_bootstrap_files_for_upload()
        self.assertIsNotNone(runner._master_bootstrap_script_path)

    def test_bootstrap_actions_get_added(self):
        bootstrap_actions = [
            ('s3://elasticmapreduce/bootstrap-actions/configure-hadoop'
             ' -m,mapred.tasktracker.map.tasks.maximum=1'),
            's3://foo/bar',
        ]

        runner = EMRJobRunner(conf_paths=[],
                              bootstrap_actions=bootstrap_actions,
                              cloud_fs_sync_secs=0.00)

        cluster_id = runner.make_persistent_cluster()

        actions = _list_all_bootstrap_actions(runner)

        self.assertEqual(len(actions), 3)

        self.assertEqual(
            actions[0]['ScriptPath'],
            's3://elasticmapreduce/bootstrap-actions/configure-hadoop')
        self.assertEqual(
            actions[0]['Args'][0],
            '-m,mapred.tasktracker.map.tasks.maximum=1')
        self.assertEqual(actions[0]['Name'], 'action 0')

        self.assertEqual(actions[1]['ScriptPath'], 's3://foo/bar')
        self.assertEqual(actions[1]['Args'], [])
        self.assertEqual(actions[1]['Name'], 'action 1')

        # check for master bootstrap script
<<<<<<< HEAD
        self.assertTrue(actions[2]['ScriptPath'].startswith('s3://mrjob-'))
        self.assertTrue(actions[2]['ScriptPath'].endswith('b.py'))
        self.assertEqual(actions[2]['Args'], [])
        self.assertEqual(actions[2]['Name'], 'master')
=======
        self.assertTrue(actions[2].scriptpath.startswith('s3://mrjob-'))
        self.assertTrue(actions[2].scriptpath.endswith('b.sh'))
        self.assertEqual(actions[2].args, [])
        self.assertEqual(actions[2].name, 'master')
>>>>>>> 044b694b

        # make sure master bootstrap script is on S3
        self.assertTrue(runner.fs.exists(actions[2]['ScriptPath']))

    def test_bootstrap_mrjob_uses_python_bin(self):
        # use all the bootstrap options
        runner = EMRJobRunner(conf_paths=[],
                              bootstrap_mrjob=True,
                              python_bin=['anaconda'])

        runner._add_bootstrap_files_for_upload()
        self.assertIsNotNone(runner._master_bootstrap_script_path)
        with open(runner._master_bootstrap_script_path, 'r') as f:
            content = f.read()

        self.assertIn('sudo anaconda -m compileall -q -f', content)

    def test_local_bootstrap_action(self):
        # make sure that local bootstrap action scripts get uploaded to S3
        action_path = os.path.join(self.tmp_dir, 'apt-install.sh')
        with open(action_path, 'w') as f:
            f.write('for $pkg in $@; do sudo apt-get install $pkg; done\n')

        bootstrap_actions = [
            action_path + ' python-scipy mysql-server']

        runner = EMRJobRunner(conf_paths=[],
                              bootstrap_actions=bootstrap_actions,
                              cloud_fs_sync_secs=0.00)

        cluster_id = runner.make_persistent_cluster()

        actions = _list_all_bootstrap_actions(runner)

        self.assertEqual(len(actions), 2)

        self.assertTrue(actions[0]['ScriptPath'].startswith('s3://mrjob-'))
        self.assertTrue(actions[0]['ScriptPath'].endswith('/apt-install.sh'))
        self.assertEqual(actions[0]['Name'], 'action 0')
        self.assertEqual(actions[0]['Args'][0], 'python-scipy')
        self.assertEqual(actions[0]['Args'][1], 'mysql-server')

        # check for master bootstrap script
<<<<<<< HEAD
        self.assertTrue(actions[1]['ScriptPath'].startswith('s3://mrjob-'))
        self.assertTrue(actions[1]['ScriptPath'].endswith('b.py'))
        self.assertEqual(actions[1]['Args'], [])
        self.assertEqual(actions[1]['Name'], 'master')
=======
        self.assertTrue(actions[1].scriptpath.startswith('s3://mrjob-'))
        self.assertTrue(actions[1].scriptpath.endswith('b.sh'))
        self.assertEqual(actions[1].args, [])
        self.assertEqual(actions[1].name, 'master')
>>>>>>> 044b694b

        # make sure master bootstrap script is on S3
        self.assertTrue(runner.fs.exists(actions[1]['ScriptPath']))


class MasterNodeSetupScriptTestCase(MockBoto3TestCase):

    def setUp(self):
        super(MasterNodeSetupScriptTestCase, self).setUp()
        self.start(patch('mrjob.emr.log'))

    def test_no_script_needed(self):
        runner = EMRJobRunner()

        runner._add_master_node_setup_files_for_upload()
        self.assertIsNone(runner._master_node_setup_script_path)
        self.assertEqual(runner._master_node_setup_mgr.paths(), set())

    def test_libjars(self):
        runner = EMRJobRunner(libjars=[
            'cookie.jar',
            's3://pooh/honey.jar',
            'file:///left/dora.jar',
        ])

        runner._add_master_node_setup_files_for_upload()
        self.assertIsNotNone(runner._master_node_setup_script_path)
        # don't need to manage file:/// URI
        self.assertEqual(
            runner._master_node_setup_mgr.paths(),
            set(['cookie.jar', 's3://pooh/honey.jar']))

        uploaded_paths = set(runner._upload_mgr.path_to_uri())
        self.assertIn('cookie.jar', uploaded_paths)

        with open(runner._master_node_setup_script_path, 'rb') as f:
            contents = f.read()

        self.assertTrue(contents.startswith(b'#!/bin/sh -ex\n'))
        self.assertIn(b'aws s3 cp ', contents)
        self.assertNotIn(b'hadoop fs -copyToLocal ', contents)
        self.assertIn(b'chmod a+x ', contents)
        self.assertIn(b'cookie.jar', contents)
        self.assertIn(b's3://pooh/honey.jar', contents)
        self.assertNotIn(b'dora.jar', contents)

    def test_3_x_ami(self):
        runner = EMRJobRunner(libjars=['cookie.jar'],
                              image_version='3.11.0')

        runner._add_master_node_setup_files_for_upload()
        self.assertIsNotNone(runner._master_node_setup_script_path)

        with open(runner._master_node_setup_script_path, 'rb') as f:
            contents = f.read()

        self.assertIn(b'hadoop fs -copyToLocal ', contents)
        self.assertNotIn(b'aws s3 cp ', contents)
        self.assertIn(b'cookie.jar', contents)

    def test_usr_bin_env(self):
        runner = EMRJobRunner(libjars=['cookie.jar'],
                              sh_bin=['bash'])

        runner._add_master_node_setup_files_for_upload()
        self.assertIsNotNone(runner._master_node_setup_script_path)

        with open(runner._master_node_setup_script_path, 'rb') as f:
            contents = f.read()

        self.assertTrue(contents.startswith(b'#!/usr/bin/env bash\n'))


class EMRNoMapperTestCase(MockBoto3TestCase):

    def test_no_mapper(self):
        # read from STDIN, a local file, and a remote file
        stdin = BytesIO(b'foo\nbar\n')

        local_input_path = os.path.join(self.tmp_dir, 'input')
        with open(local_input_path, 'wb') as local_input_file:
            local_input_file.write(b'one fish two fish\nred fish blue fish\n')

        remote_input_path = 's3://walrus/data/foo'
        self.add_mock_s3_data({'walrus': {'data/foo': b'foo\n'}})

        # setup fake output
        self.mock_emr_output = {('j-MOCKCLUSTER0', 1): [
            b'1\t["blue", "one", "red", "two"]\n',
            b'4\t["fish"]\n']}

        mr_job = MRNoMapper(['-r', 'emr', '-v',
                             '-', local_input_path, remote_input_path])
        mr_job.sandbox(stdin=stdin)

        results = []

        with mr_job.make_runner() as runner:
            runner.run()

            for line in runner.stream_output():
                key, value = mr_job.parse_output_line(line)
                results.append((key, value))

        self.assertEqual(sorted(results),
                         [(1, ['blue', 'one', 'red', 'two']),
                          (4, ['fish'])])


class PoolMatchingTestCase(MockBoto3TestCase):

    def make_pooled_cluster(self, name=None, minutes_ago=0, **kwargs):
        """Returns ``(runner, cluster_id)``. Set minutes_ago to set
        ``cluster.startdatetime`` to seconds before
        ``datetime.datetime.now()``."""
        runner = EMRJobRunner(pool_clusters=True,
                              pool_name=name,
                              **kwargs)
        cluster_id = runner.make_persistent_cluster()
        mock_cluster = self.mock_emr_clusters[cluster_id]

        # poor man's version of simulating cluster progress
        mock_cluster['Status']['State'] = 'WAITING'
        mock_cluster['Status']['Timeline']['CreationDateTime'] = (
            _boto3_now() - timedelta(minutes=minutes_ago))
        mock_cluster['MasterPublicDnsName'] = 'mockmaster'
        return runner, cluster_id

    def get_cluster(self, job_args, job_class=MRTwoStepJob):
        mr_job = job_class(job_args)
        mr_job.sandbox()

        with mr_job.make_runner() as runner:
            self.prepare_runner_for_ssh(runner)
            runner.run()

            return runner.get_cluster_id()

    def assertJoins(self, cluster_id, job_args, job_class=MRTwoStepJob):
        actual_cluster_id = self.get_cluster(job_args, job_class=job_class)

        self.assertEqual(actual_cluster_id, cluster_id)

    def assertDoesNotJoin(self, cluster_id, job_args, job_class=MRTwoStepJob):

        actual_cluster_id = self.get_cluster(job_args, job_class=job_class)

        self.assertNotEqual(actual_cluster_id, cluster_id)

        # terminate the cluster created by this assert, to avoid
        # very confusing behavior (see Issue #331)
        emr_client = EMRJobRunner(conf_paths=[]).make_emr_client()
        emr_client.terminate_job_flows(JobFlowIds=[actual_cluster_id])

    def make_simple_runner(self, pool_name):
        """Make an EMRJobRunner that is ready to try to find a pool to join"""
        mr_job = MRTwoStepJob([
            '-r', 'emr', '-v', '--pool-clusters',
            '--pool-name', pool_name])
        mr_job.sandbox()
        runner = mr_job.make_runner()
        self.prepare_runner_for_ssh(runner)
        runner._prepare_for_launch()
        return runner

    def test_make_new_pooled_cluster(self):
        mr_job = MRTwoStepJob(['-r', 'emr', '-v', '--pool-clusters'])
        mr_job.sandbox()

        with mr_job.make_runner() as runner:
            self.prepare_runner_for_ssh(runner)
            runner.run()

            # Make sure that the runner made a pooling-enabled cluster
            bootstrap_actions = _list_all_bootstrap_actions(runner)

            jf_hash, jf_name = _pool_hash_and_name(bootstrap_actions)
            self.assertEqual(jf_hash, runner._pool_hash())
            self.assertEqual(jf_name, runner._opts['pool_name'])

            self.simulate_emr_progress(runner.get_cluster_id())
            cluster = runner._describe_cluster()
            self.assertEqual(cluster['Status']['State'], 'WAITING')

    def test_join_pooled_cluster(self):
        _, cluster_id = self.make_pooled_cluster()

        self.assertJoins(cluster_id, [
            '-r', 'emr', '-v', '--pool-clusters'])

    def test_join_named_pool(self):
        _, cluster_id = self.make_pooled_cluster('pool1')

        self.assertJoins(cluster_id, [
            '-r', 'emr', '-v', '--pool-clusters',
            '--pool-name', 'pool1'])

    def test_join_anyway_if_i_say_so(self):
        _, cluster_id = self.make_pooled_cluster(image_version='2.0')

        self.assertJoins(cluster_id, [
            '-r', 'emr', '-v', '--pool-clusters',
            '--cluster-id', cluster_id,
            '--image-version', '2.2'])

    def test_pooling_with_image_version(self):
        _, cluster_id = self.make_pooled_cluster(image_version='2.0')

        self.assertJoins(cluster_id, [
            '-r', 'emr', '-v', '--pool-clusters',
            '--image-version', '2.0'])

    def test_pooling_with_image_version_prefix_major_minor(self):
        _, cluster_id = self.make_pooled_cluster(image_version='2.0.0')

        self.assertJoins(cluster_id, [
            '-r', 'emr', '-v', '--pool-clusters',
            '--image-version', '2.0'])

    def test_pooling_with_image_version_prefix_major(self):
        _, cluster_id = self.make_pooled_cluster(image_version='2.0.0')

        self.assertJoins(cluster_id, [
            '-r', 'emr', '-v', '--pool-clusters',
            '--image-version', '2'])

    def test_dont_join_pool_with_wrong_image_version(self):
        _, cluster_id = self.make_pooled_cluster(image_version='2.2')

        self.assertDoesNotJoin(cluster_id, [
            '-r', 'emr', '-v', '--pool-clusters',
            '--image-version', '2.0'])

    def test_pooling_with_4_x_ami_version(self):
        # this actually uses release label internally
        _, cluster_id = self.make_pooled_cluster(image_version='4.0.0')

        self.assertJoins(cluster_id, [
            '-r', 'emr', '-v', '--pool-clusters',
            '--image-version', '4.0.0'])

    def test_pooling_with_release_label(self):
        _, cluster_id = self.make_pooled_cluster(release_label='emr-4.0.0')

        self.assertJoins(cluster_id, [
            '-r', 'emr', '-v', '--pool-clusters',
            '--release-label', 'emr-4.0.0'])

    def test_dont_join_pool_with_wrong_release_label(self):
        _, cluster_id = self.make_pooled_cluster(release_label='emr-4.0.1')

        self.assertDoesNotJoin(cluster_id, [
            '-r', 'emr', '-v', '--pool-clusters',
            '--release-label', 'emr-4.0.0'])

    def test_dont_join_pool_without_release_label(self):
        _, cluster_id = self.make_pooled_cluster(image_version='2.2')

        self.assertDoesNotJoin(cluster_id, [
            '-r', 'emr', '-v', '--pool-clusters',
            '--release-label', 'emr-4.0.0'])

    def test_matching_release_label_and_ami_version(self):
        _, cluster_id = self.make_pooled_cluster(release_label='emr-4.0.0')

        self.assertJoins(cluster_id, [
            '-r', 'emr', '-v', '--pool-clusters',
            '--image-version', '4.0.0'])

    def test_non_matching_release_label_and_ami_version(self):
        _, cluster_id = self.make_pooled_cluster(release_label='emr-4.0.0')

        self.assertDoesNotJoin(cluster_id, [
            '-r', 'emr', '-v', '--pool-clusters',
            '--image-version', '2.2'])

    def test_release_label_hides_ami_version(self):
        _, cluster_id = self.make_pooled_cluster(release_label='emr-4.0.0')

        self.assertJoins(cluster_id, [
            '-r', 'emr', '-v', '--pool-clusters',
            '--release-label', 'emr-4.0.0',
            '--image-version', '1.0.0'])

    def test_matching_applications(self):
        _, cluster_id = self.make_pooled_cluster(
            image_version='4.0.0', applications=['Mahout'])

        self.assertJoins(cluster_id, [
            '-r', 'emr', '-v', '--pool-clusters',
            '--image-version', '4.0.0',
            '--application', 'Mahout'])

    def test_extra_applications_okay(self):
        _, cluster_id = self.make_pooled_cluster(
            image_version='4.0.0', applications=['Ganglia', 'Mahout'])

        self.assertJoins(cluster_id, [
            '-r', 'emr', '-v', '--pool-clusters',
            '--image-version', '4.0.0',
            '--application', 'Mahout'])

    def test_missing_applications_not_okay(self):
        _, cluster_id = self.make_pooled_cluster(
            image_version='4.0.0', applications=['Mahout'])

        self.assertDoesNotJoin(cluster_id, [
            '-r', 'emr', '-v', '--pool-clusters',
            '--image-version', '4.0.0',
            '--application', 'Ganglia',
            '--application', 'Mahout'])

    def test_application_matching_is_case_insensitive(self):
        _, cluster_id = self.make_pooled_cluster(
            image_version='4.0.0', applications=['Mahout'])

        self.assertJoins(cluster_id, [
            '-r', 'emr', '-v', '--pool-clusters',
            '--image-version', '4.0.0',
            '--application', 'mahout'])

    def test_matching_emr_configurations(self):
        _, cluster_id = self.make_pooled_cluster(
            image_version='4.0.0',
            emr_configurations=[HADOOP_ENV_EMR_CONFIGURATION])

        self.assertJoins(cluster_id, [
            '-r', 'emr', '--pool-clusters',
            '--image-version', '4.0.0',
            '--emr-configuration', json.dumps(HADOOP_ENV_EMR_CONFIGURATION),
        ])

    def test_missing_emr_configurations(self):
        _, cluster_id = self.make_pooled_cluster(
            image_version='4.0.0',
            emr_configurations=[HADOOP_ENV_EMR_CONFIGURATION])

        self.assertDoesNotJoin(cluster_id, [
            '-r', 'emr', '--pool-clusters',
            '--image-version', '4.0.0',
        ])

    def test_extra_emr_configuration(self):
        _, cluster_id = self.make_pooled_cluster(
            image_version='4.0.0')

        self.assertDoesNotJoin(cluster_id, [
            '-r', 'emr', '--pool-clusters',
            '--image-version', '4.0.0',
            '--emr-configuration', json.dumps(HADOOP_ENV_EMR_CONFIGURATION),
        ])

    def test_wrong_emr_configuration(self):
        _, cluster_id = self.make_pooled_cluster(
            image_version='4.0.0',
            emr_configurations=[HADOOP_ENV_EMR_CONFIGURATION])

        self.assertDoesNotJoin(cluster_id, [
            '-r', 'emr', '--pool-clusters',
            '--image-version', '4.0.0',
            '--emr-configuration', json.dumps(CORE_SITE_EMR_CONFIGURATION),
        ])

    def test_wrong_emr_configuration_ordering(self):
        _, cluster_id = self.make_pooled_cluster(
            image_version='4.0.0',
            emr_configurations=[CORE_SITE_EMR_CONFIGURATION,
                                HADOOP_ENV_EMR_CONFIGURATION])

        self.assertDoesNotJoin(cluster_id, [
            '-r', 'emr', '--pool-clusters',
            '--image-version', '4.0.0',
            '--emr-configuration', json.dumps(HADOOP_ENV_EMR_CONFIGURATION),
            '--emr-configuration', json.dumps(CORE_SITE_EMR_CONFIGURATION),
        ])

    def test_matching_subnet(self):
        _, cluster_id = self.make_pooled_cluster(
            subnet='subnet-ffffffff')

        self.assertJoins(cluster_id, [
            '-r', 'emr', '--pool-clusters',
            '--subnet', 'subnet-ffffffff'])

    def test_other_subnet(self):
        _, cluster_id = self.make_pooled_cluster(
            subnet='subnet-ffffffff')

        self.assertDoesNotJoin(cluster_id, [
            '-r', 'emr', '--pool-clusters',
            '--subnet', 'subnet-eeeeeeee'])

    def test_require_subnet(self):
        _, cluster_id = self.make_pooled_cluster()

        self.assertDoesNotJoin(cluster_id, [
            '-r', 'emr', '--pool-clusters',
            '--subnet', 'subnet-ffffffff'])

    def test_require_no_subnet(self):
        _, cluster_id = self.make_pooled_cluster(
            subnet='subnet-ffffffff')

        self.assertDoesNotJoin(cluster_id, [
            '-r', 'emr', '--pool-clusters'])

    def test_empty_string_subnet(self):
        # same as no subnet
        _, cluster_id = self.make_pooled_cluster()

        self.assertJoins(cluster_id, [
            '-r', 'emr', '--pool-clusters',
            '--subnet', ''])

    def test_pooling_with_additional_emr_info(self):
        info = '{"tomatoes": "actually a fruit!"}'
        _, cluster_id = self.make_pooled_cluster(
            additional_emr_info=info)

        self.assertJoins(cluster_id, [
            '-r', 'emr', '-v', '--pool-clusters',
            '--additional-emr-info', info])

    def test_dont_join_pool_with_wrong_additional_emr_info(self):
        info = '{"tomatoes": "actually a fruit!"}'
        _, cluster_id = self.make_pooled_cluster()

        self.assertDoesNotJoin(cluster_id, [
            '-r', 'emr', '-v', '--pool-clusters',
            '--additional-emr-info', info])

    def test_join_pool_with_same_instance_type_and_count(self):
        _, cluster_id = self.make_pooled_cluster(
            instance_type='m2.4xlarge',
            num_core_instances=20)

        self.assertJoins(cluster_id, [
            '-r', 'emr', '-v', '--pool-clusters',
            '--instance-type', 'm2.4xlarge',
            '--num-core-instances', '20'])

    def test_join_pool_with_more_of_same_instance_type(self):
        _, cluster_id = self.make_pooled_cluster(
            instance_type='m2.4xlarge',
            num_core_instances=20)

        self.assertJoins(cluster_id, [
            '-r', 'emr', '-v', '--pool-clusters',
            '--instance-type', 'm2.4xlarge',
            '--num-core-instances', '5'])

    def test_join_cluster_with_bigger_instances(self):
        _, cluster_id = self.make_pooled_cluster(
            instance_type='m2.4xlarge',
            num_core_instances=20)

        self.assertJoins(cluster_id, [
            '-r', 'emr', '-v', '--pool-clusters',
            '--instance-type', 'm1.medium',
            '--num-core-instances', '20'])

    def test_join_cluster_with_enough_cpu_and_memory(self):
        _, cluster_id = self.make_pooled_cluster(
            instance_type='c1.xlarge',
            num_core_instances=3)

        # join the pooled cluster even though it has less instances total,
        # since they're have enough memory and CPU
        self.assertJoins(cluster_id, [
            '-r', 'emr', '-v', '--pool-clusters',
            '--instance-type', 'm1.medium',
            '--num-core-instances', '10'])

    def test_dont_join_cluster_with_instances_with_too_little_memory(self):
        _, cluster_id = self.make_pooled_cluster(
            instance_type='c1.xlarge',
            num_core_instances=20)

        self.assertDoesNotJoin(cluster_id, [
            '-r', 'emr', '-v', '--pool-clusters',
            '--instance-type', 'm2.4xlarge',
            '--num-core-instances', '2'])

    def test_master_instance_has_to_be_big_enough(self):
        _, cluster_id = self.make_pooled_cluster(
            instance_type='c1.xlarge',
            num_core_instances=10)

        # We implicitly want a MASTER instance with c1.xlarge. The pooled
        # cluster has an m1.medium master instance and 9 c1.xlarge core
        # instances, which doesn't match.
        self.assertDoesNotJoin(cluster_id, [
            '-r', 'emr', '-v', '--pool-clusters',
            '--instance-type', 'c1.xlarge'])

    def test_unknown_instance_type_against_matching_pool(self):
        _, cluster_id = self.make_pooled_cluster(
            instance_type='a1.sauce',
            num_core_instances=10)

        self.assertJoins(cluster_id, [
            '-r', 'emr', '-v', '--pool-clusters',
            '--instance-type', 'a1.sauce',
            '--num-core-instances', '10'])

    def test_unknown_instance_type_against_pool_with_more_instances(self):
        _, cluster_id = self.make_pooled_cluster(
            instance_type='a1.sauce',
            num_core_instances=20)

        self.assertJoins(cluster_id, [
            '-r', 'emr', '-v', '--pool-clusters',
            '--instance-type', 'a1.sauce',
            '--num-core-instances', '10'])

    def test_unknown_instance_type_against_pool_with_less_instances(self):
        _, cluster_id = self.make_pooled_cluster(
            instance_type='a1.sauce',
            num_core_instances=5)

        self.assertDoesNotJoin(cluster_id, [
            '-r', 'emr', '-v', '--pool-clusters',
            '--instance-type', 'a1.sauce',
            '--num-core-instances', '10'])

    def test_unknown_instance_type_against_other_instance_types(self):
        _, cluster_id = self.make_pooled_cluster(
            instance_type='m2.4xlarge',
            num_core_instances=100)

        # for all we know, "a1.sauce" instances have even more memory and CPU
        # than m2.4xlarge
        self.assertDoesNotJoin(cluster_id, [
            '-r', 'emr', '-v', '--pool-clusters',
            '--instance-type', 'a1.sauce',
            '--num-core-instances', '2'])

    def test_can_join_cluster_with_same_bid_price(self):
        _, cluster_id = self.make_pooled_cluster(
            master_instance_bid_price='0.25')

        self.assertJoins(cluster_id, [
            '-r', 'emr', '-v', '--pool-clusters',
            '--master-instance-bid-price', '0.25'])

    def test_can_join_cluster_with_higher_bid_price(self):
        _, cluster_id = self.make_pooled_cluster(
            master_instance_bid_price='25.00')

        self.assertJoins(cluster_id, [
            '-r', 'emr', '-v', '--pool-clusters',
            '--master-instance-bid-price', '0.25'])

    def test_cant_join_cluster_with_lower_bid_price(self):
        _, cluster_id = self.make_pooled_cluster(
            master_instance_bid_price='0.25',
            num_core_instances=100)

        self.assertDoesNotJoin(cluster_id, [
            '-r', 'emr', '-v', '--pool-clusters',
            '--master-instance-bid-price', '25.00'])

    def test_on_demand_satisfies_any_bid_price(self):
        _, cluster_id = self.make_pooled_cluster()

        self.assertJoins(cluster_id, [
            '-r', 'emr', '-v', '--pool-clusters',
            '--master-instance-bid-price', '25.00'])

    def test_no_bid_price_satisfies_on_demand(self):
        _, cluster_id = self.make_pooled_cluster(
            master_instance_bid_price='25.00')

        self.assertDoesNotJoin(cluster_id, [
            '-r', 'emr', '-v', '--pool-clusters'])

    def test_core_and_task_instance_types(self):
        # a tricky test that mixes and matches different criteria
        _, cluster_id = self.make_pooled_cluster(
            core_instance_bid_price='0.25',
            task_instance_bid_price='25.00',
            task_instance_type='c1.xlarge',
            num_core_instances=2,
            num_task_instances=3)

        self.assertJoins(cluster_id, [
            '-r', 'emr', '-v', '--pool-clusters',
            '--num-core-instances', '2',
            '--num-task-instances', '10',  # more instances, but smaller
            '--core-instance-bid-price', '0.10',
            '--master-instance-bid-price', '77.77',
            '--task-instance-bid-price', '22.00'])

    def test_dont_join_full_cluster(self):
        dummy_runner, cluster_id = self.make_pooled_cluster()

        # fill the cluster
        self.mock_emr_clusters[cluster_id]['_Steps'] = 999 * [
            dict(
                ActionOnFailure='CANCEL_AND_WAIT',
                Config=dict(Args=[]),
                Id='s-FAKE',
                Name='dummy',
                Status=dict(
                    State='COMPLETED',
                    Timeline=dict(
                        EndDateTime='definitely not none')))
        ]

        # a two-step job shouldn't fit
        self.assertDoesNotJoin(cluster_id, [
            '-r', 'emr', '-v', '--pool-clusters'],
            job_class=MRTwoStepJob)

    def test_join_almost_full_cluster(self):
        dummy_runner, cluster_id = self.make_pooled_cluster()

        # fill the cluster
        self.mock_emr_clusters[cluster_id]['_Steps'] = 999 * [
            dict(
                ActionOnFailure='CANCEL_AND_WAIT',
                Config=dict(Args=[]),
                Id='s-FAKE',
                Name='dummy',
                Status=dict(
                    State='COMPLETED',
                    Timeline=dict(
                        EndDateTime='definitely not none')))
        ]

        # a one-step job should fit
        self.assertJoins(cluster_id, [
            '-r', 'emr', '-v', '--pool-clusters'],
            job_class=MRWordCount)

    def test_dont_join_full_cluster_256_step_limit(self):
        dummy_runner, cluster_id = self.make_pooled_cluster(
            image_version='2.4.7')

        # fill the cluster
        self.mock_emr_clusters[cluster_id]['_Steps'] = 255 * [
            dict(
                ActionOnFailure='CANCEL_AND_WAIT',
                Config=dict(Args=[]),
                Id='s-FAKE',
                Name='dummy',
                Status=dict(
                    State='COMPLETED',
                    Timeline=dict(
                        EndDateTime='definitely not none')))
        ]

        # a two-step job shouldn't fit
        self.assertDoesNotJoin(cluster_id, [
            '-r', 'emr', '-v', '--pool-clusters',
            '--image-version', '2.4.7'],
            job_class=MRTwoStepJob)

    def test_join_almost_full_2_x_ami_cluster(self):
        dummy_runner, cluster_id = self.make_pooled_cluster(
            image_version='2.4.7')

        # fill the cluster
        self.mock_emr_clusters[cluster_id]['_Steps'] = 255 * [
            dict(
                ActionOnFailure='CANCEL_AND_WAIT',
                Config=dict(Args=[]),
                Id='s-FAKE',
                Name='dummy',
                Status=dict(
                    State='COMPLETED',
                    Timeline=dict(
                        EndDateTime='definitely not none')))
        ]

        # a one-step job should fit
        self.assertJoins(cluster_id, [
            '-r', 'emr', '-v', '--pool-clusters', '--image-version', '2.4.7'],
            job_class=MRWordCount)

    def test_no_space_for_master_node_setup(self):
        dummy_runner, cluster_id = self.make_pooled_cluster()

        # fill the cluster
        self.mock_emr_clusters[cluster_id]['_Steps'] = 999 * [
            dict(
                ActionOnFailure='CANCEL_AND_WAIT',
                Config=dict(Args=[]),
                Id='s-FAKE',
                Name='dummy',
                Status=dict(
                    State='COMPLETED',
                    Timeline=dict(
                        EndDateTime='definitely not none')))
        ]

        # --libjar makes this a two-step job, which won't fit
        self.assertDoesNotJoin(cluster_id, [
            '-r', 'emr', '-v', '--pool-clusters',
            '--libjar', 's3:///poohs-house/HUNNY.jar'],
            job_class=MRWordCount)

    def test_bearly_space_for_master_node_setup(self):
        dummy_runner, cluster_id = self.make_pooled_cluster()

        # fill the cluster
        self.mock_emr_clusters[cluster_id]['_Steps'] = 998 * [
            dict(
                ActionOnFailure='CANCEL_AND_WAIT',
                Config=dict(Args=[]),
                Id='s-FAKE',
                Name='dummy',
                Status=dict(
                    State='COMPLETED',
                    Timeline=dict(
                        EndDateTime='definitely not none')))
        ]

        # now there's space for two steps
        self.assertJoins(cluster_id, [
            '-r', 'emr', '-v', '--pool-clusters',
            '--libjar', 's3://poohs-house/HUNNY.jar'],
            job_class=MRWordCount)

    def test_dont_join_idle_with_pending_steps(self):
        dummy_runner, cluster_id = self.make_pooled_cluster()

        cluster = self.mock_emr_clusters[cluster_id]

        cluster['_Steps'] = [
            dict(
                ActionOnFailure='CANCEL_AND_WAIT',
                Config=dict(Args=[]),
                Name='dummy',
                Status=dict(State='PENDING'))]
        cluster['_DelayProgressSimulation'] = 100  # keep step PENDING

        self.assertDoesNotJoin(cluster_id,
                               ['-r', 'emr', '--pool-clusters'])

    def test_do_join_idle_with_cancelled_steps(self):
        dummy_runner, cluster_id = self.make_pooled_cluster()

        self.mock_emr_clusters[cluster_id]['_Steps'] = [
            dict(
                Id='s-MOCK1',
                Name='step 1 of 2',
                Status=dict(
                    State='FAILED',
                    Timeline=dict(
                        EndDateTime=_boto3_now() - timedelta(100),
                    ),
                ),
            ),
            dict(
                Id='s-MOCK2',
                Name='step 2 of 2',
                Status=dict(State='CANCELLED'),
            ),
        ]

        self.assertJoins(cluster_id,
                         ['-r', 'emr', '--pool-clusters'])

    def test_dont_join_wrong_named_pool(self):
        _, cluster_id = self.make_pooled_cluster('pool1')

        self.assertDoesNotJoin(cluster_id, [
            '-r', 'emr', '-v', '--pool-clusters',
            '--pool-name', 'not_pool1'])

    def test_dont_join_wrong_mrjob_version(self):
        _, cluster_id = self.make_pooled_cluster()

        old_version = mrjob.__version__

        try:
            mrjob.__version__ = 'OVER NINE THOUSAAAAAND'

            self.assertDoesNotJoin(cluster_id, [
                '-r', 'emr', '--pool-clusters'])
        finally:
            mrjob.__version__ = old_version

    def test_dont_join_wrong_python_bin(self):
        _, cluster_id = self.make_pooled_cluster()

        self.assertDoesNotJoin(cluster_id, [
            '-r', 'emr', '--pool-clusters',
            '--python-bin', 'snake'])

    def test_versions_dont_matter_if_no_bootstrap_mrjob(self):
        _, cluster_id = self.make_pooled_cluster(
            bootstrap_mrjob=False)

        old_version = mrjob.__version__

        try:
            mrjob.__version__ = 'OVER NINE THOUSAAAAAND'

            self.assertJoins(cluster_id, [
                '-r', 'emr', '--pool-clusters',
                '--no-bootstrap-mrjob',
                '--python-bin', 'snake'])
        finally:
            mrjob.__version__ = old_version

    def test_join_similarly_bootstrapped_pool(self):
        _, cluster_id = self.make_pooled_cluster(
            bootstrap=['true'])

        self.assertJoins(cluster_id, [
            '-r', 'emr', '-v', '--pool-clusters',
            '--bootstrap', 'true'])

    def test_dont_join_differently_bootstrapped_pool(self):
        _, cluster_id = self.make_pooled_cluster()

        self.assertDoesNotJoin(cluster_id, [
            '-r', 'emr', '-v', '--pool-clusters',
            '--bootstrap', 'true'])

    def test_dont_join_differently_bootstrapped_pool_2(self):
        bootstrap_path = os.path.join(self.tmp_dir, 'go.sh')
        with open(bootstrap_path, 'w') as f:
            f.write('#!/usr/bin/sh\necho "hi mom"\n')

        _, cluster_id = self.make_pooled_cluster()

        self.assertDoesNotJoin(cluster_id, [
            '-r', 'emr', '-v', '--pool-clusters',
            '--bootstrap-action', bootstrap_path + ' a b c'])

    def test_pool_contention(self):
        _, cluster_id = self.make_pooled_cluster('robert_downey_jr')

        def runner_plz():
            mr_job = MRTwoStepJob([
                '-r', 'emr', '-v', '--pool-clusters',
                '--pool-name', 'robert_downey_jr'])
            mr_job.sandbox()
            runner = mr_job.make_runner()
            runner._prepare_for_launch()
            return runner

        runner_1 = runner_plz()
        runner_2 = runner_plz()

        self.assertEqual(runner_1._find_cluster(), cluster_id)
        self.assertEqual(runner_2._find_cluster(), None)

    def test_sorting_by_time(self):
        _, cluster_id_1 = self.make_pooled_cluster('pool1', minutes_ago=20)
        _, cluster_id_2 = self.make_pooled_cluster('pool1', minutes_ago=40)

        runner_1 = self.make_simple_runner('pool1')
        runner_2 = self.make_simple_runner('pool1')

        self.assertEqual(runner_1._find_cluster(), cluster_id_1)
        self.assertEqual(runner_2._find_cluster(), cluster_id_2)

    def test_sorting_by_cpu_hours(self):
        _, cluster_id_1 = self.make_pooled_cluster('pool1',
                                                   minutes_ago=40,
                                                   num_core_instances=2)
        _, cluster_id_2 = self.make_pooled_cluster('pool1',
                                                   minutes_ago=20,
                                                   num_core_instances=1)

        runner_1 = self.make_simple_runner('pool1')
        runner_2 = self.make_simple_runner('pool1')

        self.assertEqual(runner_1._find_cluster(), cluster_id_1)
        self.assertEqual(runner_2._find_cluster(), cluster_id_2)

    def test_dont_destroy_own_pooled_cluster_on_failure(self):
        # Issue 242: job failure shouldn't kill the pooled clusters
        mr_job = MRTwoStepJob(['-r', 'emr', '-v',
                               '--pool-clusters'])
        mr_job.sandbox()

        self.mock_emr_failures = set([('j-MOCKCLUSTER0', 0)])

        with mr_job.make_runner() as runner:
            self.assertIsInstance(runner, EMRJobRunner)
            self.prepare_runner_for_ssh(runner)
            with logger_disabled('mrjob.emr'):
                self.assertRaises(StepFailedException, runner.run)

            for _ in range(10):
                self.simulate_emr_progress(runner.get_cluster_id())

            cluster = runner._describe_cluster()
            self.assertEqual(cluster['Status']['State'], 'WAITING')

        # job shouldn't get terminated by cleanup
        for _ in range(10):
            self.simulate_emr_progress(runner.get_cluster_id())

        cluster = runner._describe_cluster()
        self.assertEqual(cluster['Status']['State'], 'WAITING')

    def test_dont_destroy_other_pooled_cluster_on_failure(self):
        # Issue 242: job failure shouldn't kill the pooled clusters
        _, cluster_id = self.make_pooled_cluster()

        self.mock_emr_failures = set([(cluster_id, 0)])

        mr_job = MRTwoStepJob(['-r', 'emr', '-v',
                               '--pool-clusters'])
        mr_job.sandbox()

        self.mock_emr_failures = set([('j-MOCKCLUSTER0', 0)])

        with mr_job.make_runner() as runner:
            self.assertIsInstance(runner, EMRJobRunner)
            self.prepare_runner_for_ssh(runner)
            with logger_disabled('mrjob.emr'):
                self.assertRaises(StepFailedException, runner.run)

            self.assertEqual(runner.get_cluster_id(), cluster_id)

            for _ in range(10):
                self.simulate_emr_progress(runner.get_cluster_id())

            cluster = runner._describe_cluster()
            self.assertEqual(cluster['Status']['State'], 'WAITING')

        # job shouldn't get terminated by cleanup
        for _ in range(10):
            self.simulate_emr_progress(runner.get_cluster_id())

        cluster = runner._describe_cluster()
        self.assertEqual(cluster['Status']['State'], 'WAITING')

    def test_max_hours_idle_doesnt_affect_pool_hash(self):
        # max_hours_idle uses a bootstrap action, but it's not included
        # in the pool hash
        _, cluster_id = self.make_pooled_cluster()

        self.assertJoins(cluster_id, [
            '-r', 'emr', '--pool-clusters', '--max-hours-idle', '1'])

    def test_can_join_cluster_started_with_max_hours_idle(self):
        _, cluster_id = self.make_pooled_cluster(max_hours_idle=1)

        self.assertJoins(cluster_id, ['-r', 'emr', '--pool-clusters'])

    def test_can_join_cluster_with_same_key_pair(self):
        _, cluster_id = self.make_pooled_cluster(ec2_key_pair='EMR')

        self.assertJoins(
            cluster_id,
            ['-r', 'emr', '--ec2-key-pair', 'EMR', '--pool-clusters'])

    def test_cant_join_cluster_with_different_key_pair(self):
        _, cluster_id = self.make_pooled_cluster(ec2_key_pair='EMR')

        self.assertDoesNotJoin(
            cluster_id,
            ['-r', 'emr', '--ec2-key-pair', 'EMR2', '--pool-clusters'])

    def test_cant_join_cluster_with_missing_key_pair(self):
        _, cluster_id = self.make_pooled_cluster()

        self.assertDoesNotJoin(
            cluster_id,
            ['-r', 'emr', '--ec2-key-pair', 'EMR2', '--pool-clusters'])

    def test_ignore_key_pair_if_we_have_none(self):
        _, cluster_id = self.make_pooled_cluster(ec2_key_pair='EMR')

        self.assertJoins(
            cluster_id,
            ['-r', 'emr', '--pool-clusters'])

    def test_dont_join_cluster_without_spark(self):
        _, cluster_id = self.make_pooled_cluster()

        self.assertDoesNotJoin(
            cluster_id,
            ['-r', 'emr', '--pool-clusters'],
            job_class=MRNullSpark)

    def test_join_cluster_with_spark_3_x_ami(self):
        _, cluster_id = self.make_pooled_cluster(
            image_version='3.11.0',
            bootstrap_actions=[_3_X_SPARK_BOOTSTRAP_ACTION])

        self.assertJoins(
            cluster_id,
            ['-r', 'emr', '--pool-clusters', '--image-version', '3.11.0'],
            job_class=MRNullSpark)

    def test_join_cluster_with_spark_4_x_ami(self):
        _, cluster_id = self.make_pooled_cluster(
            image_version='4.7.2',
            applications=['Spark'])

        self.assertJoins(
            cluster_id,
            ['-r', 'emr', '--pool-clusters', '--image-version', '4.7.2'],
            job_class=MRNullSpark)

    def test_ignore_spark_bootstrap_action_on_4_x_ami(self):
        _, cluster_id = self.make_pooled_cluster(
            image_version='4.7.2',
            bootstrap_actions=[_3_X_SPARK_BOOTSTRAP_ACTION])

        self.assertDoesNotJoin(
            cluster_id,
            ['-r', 'emr', '--pool-clusters', '--image-version', '4.7.2'],
            job_class=MRNullSpark)

    def test_other_install_spark_bootstrap_action_on_3_x_ami(self):
        # has to be exactly the install-spark bootstrap action we expected
        _, cluster_id = self.make_pooled_cluster(
            image_version='3.11.0',
            bootstrap_actions=['s3://bucket/install-spark'])

        self.assertDoesNotJoin(
            cluster_id,
            ['-r', 'emr', '--pool-clusters', '--image-version', '3.11.0'],
            job_class=MRNullSpark)


class PoolingRecoveryTestCase(MockBoto3TestCase):

    MRJOB_CONF_CONTENTS = {'runners': {'emr': {'pool_clusters': True}}}

    # for multiple failover test
    MAX_EMR_CONNECTIONS = 1000

    def make_pooled_cluster(self, **kwargs):
        cluster_id = EMRJobRunner(**kwargs).make_persistent_cluster()

        mock_cluster = self.mock_emr_clusters[cluster_id]
        mock_cluster['Status']['State'] = 'WAITING'
        mock_cluster['MasterPublicDnsName'] = 'mockmaster'

        return cluster_id

    def num_steps(self, cluster_id):
        return len(self.mock_emr_clusters[cluster_id]['_Steps'])

    def test_join_healthy_cluster(self):
        cluster_id = self.make_pooled_cluster()

        job = MRTwoStepJob(['-r', 'emr'])
        job.sandbox()

        with job.make_runner() as runner:
            runner.run()

            self.assertEqual(self.num_steps(cluster_id), 2)
            self.assertEqual(runner.get_cluster_id(), cluster_id)

    def test_launch_new_cluster_after_self_termination(self):
        cluster_id = self.make_pooled_cluster()
        self.mock_emr_self_termination.add(cluster_id)

        job = MRTwoStepJob(['-r', 'emr'])
        job.sandbox()

        with job.make_runner() as runner:
            runner.run()

            # tried to add steps to pooled cluster, had to try again
            self.assertEqual(self.num_steps(cluster_id), 2)

            self.assertNotEqual(runner.get_cluster_id(), cluster_id)
            self.assertEqual(self.num_steps(runner.get_cluster_id()), 2)

    def test_restart_ssh_tunnel_on_launch(self):
        # regression test for #1549
        ssh_tunnel_cluster_ids = []

        def _set_up_ssh_tunnel(self):
            if self._ssh_proc is None:
                ssh_tunnel_cluster_ids.append(self._cluster_id)
                self._ssh_proc = Mock()

        self.start(patch(
            'mrjob.emr.EMRJobRunner._set_up_ssh_tunnel',
            side_effect=_set_up_ssh_tunnel, autospec=True))

        def _kill_ssh_tunnel(self):
            self._ssh_proc = None

        mock_kill_ssh_tunnel = self.start(patch(
            'mrjob.emr.EMRJobRunner._kill_ssh_tunnel',
            side_effect=_kill_ssh_tunnel,
            autospec=True))

        cluster_id = self.make_pooled_cluster()
        self.mock_emr_self_termination.add(cluster_id)

        job = MRTwoStepJob(['-r', 'emr'])
        job.sandbox()

        with job.make_runner() as runner:
            runner.run()

            # tried to add steps to pooled cluster, had to try again
            self.assertEqual(self.num_steps(cluster_id), 2)

            self.assertNotEqual(runner.get_cluster_id(), cluster_id)
            self.assertEqual(self.num_steps(runner.get_cluster_id()), 2)

            self.assertEqual(len(mock_kill_ssh_tunnel.call_args_list), 1)
            self.assertEqual(ssh_tunnel_cluster_ids,
                             [cluster_id, runner.get_cluster_id()])

    def test_join_pooled_cluster_after_self_termination(self):
        # cluster 1 should be preferable
        cluster1_id = self.make_pooled_cluster(num_core_instances=20)
        self.mock_emr_self_termination.add(cluster1_id)
        cluster2_id = self.make_pooled_cluster()

        job = MRTwoStepJob(['-r', 'emr'])
        job.sandbox()

        with job.make_runner() as runner:
            runner.run()

            self.assertEqual(self.num_steps(cluster1_id), 2)

            self.assertEqual(runner.get_cluster_id(), cluster2_id)
            self.assertEqual(self.num_steps(cluster2_id), 2)

    def test_multiple_failover(self):
        cluster_ids = []
        for _ in range(10):
            cluster_id = self.make_pooled_cluster()
            self.mock_emr_self_termination.add(cluster_id)

        job = MRTwoStepJob(['-r', 'emr'])
        job.sandbox()

        with job.make_runner() as runner:
            runner.run()

            for cluster_id in cluster_ids:
                self.assertEqual(self.num_steps(cluster_id), 2)

            self.assertNotIn(runner.get_cluster_id(), cluster_ids)
            self.assertEqual(self.num_steps(runner.get_cluster_id()), 2)

    def test_dont_recover_with_explicit_cluster_id(self):
        cluster_id = self.make_pooled_cluster()
        self.mock_emr_self_termination.add(cluster_id)

        job = MRTwoStepJob(['-r', 'emr', '--cluster-id', cluster_id])
        job.sandbox()

        with job.make_runner() as runner:
            self.assertRaises(StepFailedException, runner.run)

            self.assertEqual(self.num_steps(cluster_id), 2)

    def test_dont_recover_from_user_termination(self):
        cluster_id = self.make_pooled_cluster()

        job = MRTwoStepJob(['-r', 'emr'])
        job.sandbox()

        with job.make_runner() as runner:
            # don't have a mock_boto3 hook for termination of cluster
            # during run(), so running the two halves of run() separately
            runner._launch()

            self.assertEqual(runner.get_cluster_id(), cluster_id)
            self.assertEqual(self.num_steps(cluster_id), 2)

            self.client('emr').terminate_job_flows(JobFlowIds=[cluster_id])

            self.assertRaises(StepFailedException, runner._finish_run)

    def test_dont_recover_from_created_cluster_self_terminating(self):
        job = MRTwoStepJob(['-r', 'emr'])
        job.sandbox()

        with job.make_runner() as runner:
            runner._launch()

            cluster_id = runner.get_cluster_id()
            self.assertEqual(self.num_steps(cluster_id), 2)
            self.mock_emr_self_termination.add(cluster_id)

            self.assertRaises(StepFailedException, runner._finish_run)

    def test_dont_recover_from_step_failure(self):
        cluster_id = self.make_pooled_cluster()
        self.mock_emr_failures = set([(cluster_id, 0)])

        job = MRTwoStepJob(['-r', 'emr'])
        job.sandbox()

        with job.make_runner() as runner:
            self.assertRaises(StepFailedException, runner.run)

            self.assertEqual(runner.get_cluster_id(), cluster_id)

    def test_cluster_info_cache_gets_cleared(self):
        cluster_id = self.make_pooled_cluster()

        self.mock_emr_self_termination.add(cluster_id)

        job = MRTwoStepJob(['-r', 'emr'])
        job.sandbox()

        with job.make_runner() as runner:
            runner._launch()

            self.assertEqual(runner.get_cluster_id(), cluster_id)
            addr = runner._address_of_master()

            runner._finish_run()

            self.assertNotEqual(runner.get_cluster_id(), cluster_id)
            self.assertNotEqual(runner._address_of_master(), addr)


class PoolingDisablingTestCase(MockBoto3TestCase):

    MRJOB_CONF_CONTENTS = {'runners': {'emr': {
        'check_cluster_every': 0.00,
        'cloud_fs_sync_secs': 0.00,
        'pool_clusters': True,
    }}}

    def test_can_turn_off_pooling_from_cmd_line(self):
        mr_job = MRTwoStepJob(['-r', 'emr', '-v', '--no-pool-clusters'])
        mr_job.sandbox()

        with mr_job.make_runner() as runner:
            self.prepare_runner_for_ssh(runner)
            runner.run()

            cluster = runner._describe_cluster()
            self.assertEqual(cluster['AutoTerminate'], True)


class S3LockTestCase(MockBoto3TestCase):

    LOCK_URI = 's3://locks/some_lock'

    def setUp(self):
        super(S3LockTestCase, self).setUp()

        self.sleep = self.start(patch('time.sleep'))

        # create a bucket to put locks on
        self.add_mock_s3_data({'locks': {}})

    def test_lock(self):
        # Most basic test case
        runner = EMRJobRunner(conf_paths=[])

        self.assertEqual(
            True,
            _attempt_to_acquire_lock(runner.fs, self.LOCK_URI, 5.0, 'job_one'))

        self.sleep.assert_called_with(5.0)

        self.sleep.reset_mock()

        self.assertEqual(
            False,
            _attempt_to_acquire_lock(runner.fs, self.LOCK_URI, 5.0, 'job_two'))

        self.assertFalse(self.sleep.called)

    def test_lock_expiration(self):
        runner = EMRJobRunner(conf_paths=[])

        # add an expired lock
        self.add_mock_s3_data({'locks': {
            'expired_lock': b'x',
        }}, age=timedelta(minutes=30))

        did_lock = _attempt_to_acquire_lock(
            runner.fs, 's3://locks/expired_lock', 5.0, 'job_one',
            mins_to_expiration=5)
        self.assertEqual(True, did_lock)

        self.sleep.assert_called_with(5.0)

    def test_write_race_condition(self):
        # Test case where one attempt puts the key in existence
        # right before we attempt to lock
        runner = EMRJobRunner(conf_paths=[])

        self.sleep.side_effect = StopIteration

        self.assertRaises(
            StopIteration, _attempt_to_acquire_lock,
            runner.fs, self.LOCK_URI, 5.0, 'job_one')

        did_lock = _attempt_to_acquire_lock(
            runner.fs, self.LOCK_URI, 5.0, 'job_two')
        self.assertFalse(did_lock)

    def test_read_race_condition(self):
        # test case where lock is created while we're waiting
        # for S3 to sync
        runner = EMRJobRunner(conf_paths=[])

        def _while_you_were_sleeping(*args, **kwargs):
            key = runner.fs._get_s3_key(self.LOCK_URI)
            key.put(b'job_two')

        self.sleep.side_effect = _while_you_were_sleeping

        did_lock = _attempt_to_acquire_lock(
            runner.fs, self.LOCK_URI, 5.0, 'job_one')
        self.assertFalse(did_lock)

        self.sleep.assert_called_with(5.0)


class MaxHoursIdleTestCase(MockBoto3TestCase):

    def assertRanIdleTimeoutScriptWith(self, runner, args):
        actions = _list_all_bootstrap_actions(runner)
        action = actions[-1]

        self.assertEqual(action['Name'], 'idle timeout')
        self.assertEqual(
            action['ScriptPath'],
            runner._upload_mgr.uri(_MAX_HOURS_IDLE_BOOTSTRAP_ACTION_PATH))
        self.assertEqual(action['Args'], args)

    def assertDidNotUseIdleTimeoutScript(self, runner):
        actions = _list_all_bootstrap_actions(runner)
        action_names = [a['Name'] for a in actions]

        self.assertNotIn('idle timeout', action_names)
        # idle timeout script should not even be uploaded
        self.assertNotIn(_MAX_HOURS_IDLE_BOOTSTRAP_ACTION_PATH,
                         runner._upload_mgr.path_to_uri())

    def test_default(self):
        mr_job = MRWordCount(['-r', 'emr'])
        mr_job.sandbox()

        with mr_job.make_runner() as runner:
            runner.run()
            self.assertDidNotUseIdleTimeoutScript(runner)

    def test_non_persistent_cluster(self):
        mr_job = MRWordCount(['-r', 'emr', '--max-hours-idle', '1'])
        mr_job.sandbox()

        with mr_job.make_runner() as runner:
            runner.run()
            self.assertDidNotUseIdleTimeoutScript(runner)

    def test_persistent_cluster(self):
        mr_job = MRWordCount(['-r', 'emr', '--max-hours-idle', '0.01'])
        mr_job.sandbox()

        with mr_job.make_runner() as runner:
            runner.make_persistent_cluster()
            self.assertRanIdleTimeoutScriptWith(runner, ['36', '300'])

    def test_mins_to_end_of_hour(self):
        mr_job = MRWordCount(['-r', 'emr', '--max-hours-idle', '1',
                              '--mins-to-end-of-hour', '10'])
        mr_job.sandbox()

        with mr_job.make_runner() as runner:
            runner.make_persistent_cluster()
            self.assertRanIdleTimeoutScriptWith(runner, ['3600', '600'])

    def test_mins_to_end_of_hour_does_nothing_without_max_hours_idle(self):
        mr_job = MRWordCount(['-r', 'emr', '--mins-to-end-of-hour', '10'])
        mr_job.sandbox()

        with mr_job.make_runner() as runner:
            runner.make_persistent_cluster()
            self.assertDidNotUseIdleTimeoutScript(runner)

    def test_use_integers(self):
        mr_job = MRWordCount(['-r', 'emr', '--max-hours-idle', '1.000001',
                              '--mins-to-end-of-hour', '10.000001'])
        mr_job.sandbox()

        with mr_job.make_runner() as runner:
            runner.make_persistent_cluster()
            self.assertRanIdleTimeoutScriptWith(runner, ['3600', '600'])

    def pooled_clusters(self):
        mr_job = MRWordCount(['-r', 'emr', '--pool-clusters',
                              '--max-hours-idle', '0.5'])
        mr_job.sandbox()

        with mr_job.make_runner() as runner:
            runner.run()
            self.assertRanIdleTimeoutScriptWith(runner, ['1800', '300'])

    def test_bootstrap_script_is_actually_installed(self):
        self.assertTrue(os.path.exists(_MAX_HOURS_IDLE_BOOTSTRAP_ACTION_PATH))


class TestCatFallback(MockBoto3TestCase):

    def test_s3_cat(self):
        self.add_mock_s3_data(
            {'walrus': {'one': b'one_text',
                        'two': b'two_text',
                        'three': b'three_text'}})

        runner = EMRJobRunner(cloud_tmp_dir='s3://walrus/tmp',
                              conf_paths=[])

        self.assertEqual(list(runner.fs.cat('s3://walrus/one')), [b'one_text'])

    def test_ssh_cat(self):
        runner = EMRJobRunner(conf_paths=[])
        self.prepare_runner_for_ssh(runner)
        mock_ssh_file('testmaster', 'etc/init.d', b'meow')

        ssh_cat_gen = runner.fs.cat(
            'ssh://testmaster/etc/init.d')
        self.assertEqual(list(ssh_cat_gen)[0].rstrip(), b'meow')
        self.assertRaises(
            IOError, list,
            runner.fs.cat('ssh://testmaster/does_not_exist'))

    def test_ssh_cat_errlog(self):
        # A file *containing* an error message shouldn't cause an error.
        runner = EMRJobRunner(conf_paths=[])
        self.prepare_runner_for_ssh(runner)

        error_message = b'cat: logs/err.log: No such file or directory\n'
        mock_ssh_file('testmaster', 'logs/err.log', error_message)
        self.assertEqual(
            list(runner.fs.cat('ssh://testmaster/logs/err.log')),
            [error_message])


class CleanupOptionsTestCase(MockBoto3TestCase):

    def setUp(self):
        super(CleanupOptionsTestCase, self).setUp()

        self.start(patch.object(EMRJobRunner, '_cleanup_cloud_tmp'))
        self.start(patch.object(EMRJobRunner, '_cleanup_cluster'))
        self.start(patch.object(EMRJobRunner, '_cleanup_hadoop_tmp'))
        self.start(patch.object(EMRJobRunner, '_cleanup_job'))
        self.start(patch.object(EMRJobRunner, '_cleanup_local_tmp'))
        self.start(patch.object(EMRJobRunner, '_cleanup_logs'))

    def test_cleanup_all(self):
        r = EMRJobRunner(conf_paths=[])
        r.cleanup(mode='ALL')

        self.assertTrue(EMRJobRunner._cleanup_cloud_tmp.called)
        self.assertFalse(EMRJobRunner._cleanup_cluster.called)
        self.assertTrue(EMRJobRunner._cleanup_hadoop_tmp.called)
        self.assertFalse(EMRJobRunner._cleanup_job.called)
        self.assertTrue(EMRJobRunner._cleanup_local_tmp.called)
        self.assertTrue(EMRJobRunner._cleanup_logs.called)

    def test_cleanup_job(self):
        r = EMRJobRunner(conf_paths=[])
        r.cleanup(mode='JOB')

        self.assertFalse(EMRJobRunner._cleanup_cloud_tmp.called)
        self.assertFalse(EMRJobRunner._cleanup_cluster.called)
        self.assertFalse(EMRJobRunner._cleanup_hadoop_tmp.called)
        self.assertFalse(EMRJobRunner._cleanup_job.called)  # only on failure
        self.assertFalse(EMRJobRunner._cleanup_local_tmp.called)
        self.assertFalse(EMRJobRunner._cleanup_logs.called)

    def test_cleanup_none(self):
        r = EMRJobRunner(conf_paths=[])
        r.cleanup(mode='NONE')

        self.assertFalse(EMRJobRunner._cleanup_cloud_tmp.called)
        self.assertFalse(EMRJobRunner._cleanup_cluster.called)
        self.assertFalse(EMRJobRunner._cleanup_hadoop_tmp.called)
        self.assertFalse(EMRJobRunner._cleanup_job.called)  # only on failure
        self.assertFalse(EMRJobRunner._cleanup_local_tmp.called)
        self.assertFalse(EMRJobRunner._cleanup_logs.called)


class CleanupClusterTestCase(MockBoto3TestCase):

    def _quick_runner(self):
        r = EMRJobRunner(conf_paths=[], ec2_key_pair_file='fake.pem',
                         pool_clusters=True)
        r._cluster_id = 'j-ESSEOWENS'
        r._address = 'Albuquerque, NM'
        r._ran_job = False
        return r

    def test_kill_cluster(self):
        with no_handlers_for_logger('mrjob.emr'):
            r = self._quick_runner()
            with patch.object(EMRJobRunner, 'make_emr_client') as m:
                r._cleanup_cluster()
                self.assertTrue(m().terminate_job_flows.called)

    def test_kill_cluster_if_successful(self):
        # If they are setting up the cleanup to kill the cluster, mrjob should
        # kill the cluster independent of job success.
        with no_handlers_for_logger('mrjob.emr'):
            r = self._quick_runner()
            with patch.object(EMRJobRunner, 'make_emr_client') as m:
                r._ran_job = True
                r._cleanup_cluster()
                self.assertTrue(m().terminate_job_flows.called)

    def test_kill_persistent_cluster(self):
        with no_handlers_for_logger('mrjob.emr'):
            r = self._quick_runner()
            with patch.object(EMRJobRunner, 'make_emr_client') as m:
                r._opts['cluster_id'] = 'j-MOCKCLUSTER0'
                r._cleanup_cluster()
                self.assertTrue(m().terminate_job_flows.called)


class JobWaitTestCase(MockBoto3TestCase):

    # A list of job ids that hold booleans of whether or not the job can
    # acquire a lock. Helps simulate mrjob.emr._attempt_to_acquire_lock.
    JOB_ID_LOCKS = {
        'j-fail-lock': False,
        'j-successful-lock': True,
        'j-brown': True,
        'j-epic-fail-lock': False
    }

    def setUp(self):
        super(JobWaitTestCase, self).setUp()
        self.future_mock_cluster_ids = []
        self.mock_cluster_ids = []
        self.sleep_counter = 0

        def side_effect_lock_uri(*args):
            return args[0]  # Return the only arg given to it.

        def side_effect_acquire_lock(*args):
            cluster_id = args[1]
            return self.JOB_ID_LOCKS[cluster_id]

        def side_effect_usable_clusters(*args, **kwargs):
            return [
                (cluster_id, 0) for cluster_id in self.mock_cluster_ids
                if cluster_id not in kwargs['exclude']]

        def side_effect_time_sleep(*args):
            self.sleep_counter += 1
            if self.future_mock_cluster_ids:
                cluster_id = self.future_mock_cluster_ids.pop(0)
                self.mock_cluster_ids.append(cluster_id)

        self.start(patch.object(EMRJobRunner, '_usable_clusters',
                                side_effect=side_effect_usable_clusters))
        self.start(patch.object(EMRJobRunner, '_lock_uri',
                                side_effect=side_effect_lock_uri))
        self.start(patch.object(mrjob.emr, '_attempt_to_acquire_lock',
                                side_effect=side_effect_acquire_lock))
        self.start(patch.object(time, 'sleep',
                                side_effect=side_effect_time_sleep))

    def tearDown(self):
        super(JobWaitTestCase, self).tearDown()
        self.mock_cluster_ids = []
        self.future_mock_cluster_ids = []

    def test_no_waiting_for_job_pool_fail(self):
        self.mock_cluster_ids.append('j-fail-lock')

        runner = EMRJobRunner(conf_paths=[], pool_wait_minutes=0)
        cluster_id = runner._find_cluster()

        self.assertEqual(cluster_id, None)
        # sleep once after creating temp bucket
        self.assertEqual(self.sleep_counter, 1)

    def test_no_waiting_for_job_pool_success(self):
        self.mock_cluster_ids.append('j-fail-lock')
        runner = EMRJobRunner(conf_paths=[], pool_wait_minutes=0)
        cluster_id = runner._find_cluster()

        self.assertEqual(cluster_id, None)

    def test_acquire_lock_on_first_attempt(self):
        self.mock_cluster_ids.append('j-successful-lock')
        runner = EMRJobRunner(conf_paths=[], pool_wait_minutes=1)
        cluster_id = runner._find_cluster()

        self.assertEqual(cluster_id, 'j-successful-lock')
        self.assertEqual(self.sleep_counter, 1)

    def test_sleep_then_acquire_lock(self):
        self.mock_cluster_ids.append('j-fail-lock')
        self.future_mock_cluster_ids.append('j-successful-lock')
        runner = EMRJobRunner(conf_paths=[], pool_wait_minutes=1)
        cluster_id = runner._find_cluster()

        self.assertEqual(cluster_id, 'j-successful-lock')
        self.assertEqual(self.sleep_counter, 1)

    def test_timeout_waiting_for_cluster(self):
        self.mock_cluster_ids.append('j-fail-lock')
        self.future_mock_cluster_ids.append('j-epic-fail-lock')
        runner = EMRJobRunner(conf_paths=[], pool_wait_minutes=1)
        cluster_id = runner._find_cluster()

        self.assertEqual(cluster_id, None)
        self.assertEqual(self.sleep_counter, 3)


class PoolWaitMinutesOptionTestCase(MockBoto3TestCase):

    def test_default_pool_wait_minutes(self):
        runner = self.make_runner('--no-conf')
        self.assertEqual(runner._opts['pool_wait_minutes'], 0)

    def test_pool_wait_minutes_from_mrjob_conf(self):
        # tests issue #1070
        MRJOB_CONF_WITH_POOL_WAIT_MINUTES = {'runners': {'emr': {
            'check_cluster_every': 0.00,
            'cloud_fs_sync_secs': 0.00,
            'pool_wait_minutes': 11,
        }}}

        with mrjob_conf_patcher(MRJOB_CONF_WITH_POOL_WAIT_MINUTES):
            runner = self.make_runner()
            self.assertEqual(runner._opts['pool_wait_minutes'], 11)

    def test_pool_wait_minutes_from_command_line(self):
        runner = self.make_runner('--pool-wait-minutes', '12')
        self.assertEqual(runner._opts['pool_wait_minutes'], 12)


class BuildStreamingStepTestCase(MockBoto3TestCase):

    def setUp(self):
        super(BuildStreamingStepTestCase, self).setUp()

        self.start(patch(
            'mrjob.emr.EMRJobRunner._step_input_uris',
            return_value=['input']))

        self.start(patch(
            'mrjob.emr.EMRJobRunner._step_output_uri',
            return_value='output'))

        self.start(patch(
            'mrjob.emr.EMRJobRunner.get_image_version',
            return_value='3.7.0'))

        self.start(patch(
            'mrjob.emr.EMRJobRunner.get_hadoop_version',
            return_value='2.4.0'))

        self.start(patch(
            'mrjob.emr.EMRJobRunner._get_streaming_jar_and_step_arg_prefix',
            return_value=('mockstreaming.jar', [])))

    def _runner_with_steps(self, steps, **kwargs):
        if isinstance(steps, dict):
            raise TypeError

        runner = EMRJobRunner(
            mr_job_script='my_job.py',
            conf_paths=[],
            stdin=BytesIO(),
            **kwargs)

        runner._steps = steps

        runner._add_job_files_for_upload()
        runner._add_master_node_setup_files_for_upload()

        return runner

    def test_basic_mapper(self):
        runner = self._runner_with_steps(
            [dict(type='streaming', mapper=dict(type='script'))])

        step = runner._build_step(0)

        self.assertEqual(step['HadoopJarStep']['Jar'], 'mockstreaming.jar')

        self.assertEqual(
            step['HadoopJarStep']['Args'], [
                '-files',
                '%s#my_job.py' % runner._upload_mgr.uri('my_job.py'),
                '-D', 'mapreduce.job.reduces=0',
                '-input', 'input', '-output', 'output',
                '-mapper',
                '%s my_job.py --step-num=0 --mapper' % PYTHON_BIN,
            ])

    def test_basic_reducer(self):
        runner = self._runner_with_steps(
            [dict(type='streaming', reducer=dict(type='script'))])

        step = runner._build_step(0)

        self.assertEqual(
            step['HadoopJarStep']['Args'], [
                '-files',
                '%s#my_job.py' % runner._upload_mgr.uri('my_job.py'),
                '-input', 'input', '-output', 'output',
                '-mapper', 'cat',
                '-reducer',
                '%s my_job.py --step-num=0 --reducer' % PYTHON_BIN,
            ])

    def test_pre_filters(self):
        runner = self._runner_with_steps([
            dict(type='streaming',
                 mapper=dict(
                     type='script',
                     pre_filter='grep anything'),
                 combiner=dict(
                     type='script',
                     pre_filter='grep nothing'),
                 reducer=dict(
                     type='script',
                     pre_filter='grep something'))])

        step = runner._build_step(0)

        self.assertEqual(
            step['HadoopJarStep']['Args'], [
                '-files',
                '%s#my_job.py' % runner._upload_mgr.uri('my_job.py'),
                '-input', 'input', '-output', 'output',
                '-mapper',
                "/bin/sh -ex -c 'grep anything | %s"
                " my_job.py --step-num=0 --mapper'" % PYTHON_BIN,
                '-combiner',
                "/bin/sh -ex -c 'grep nothing | %s"
                " my_job.py --step-num=0 --combiner'" % PYTHON_BIN,
                '-reducer',
                "/bin/sh -ex -c 'grep something | %s"
                " my_job.py --step-num=0 --reducer'" % PYTHON_BIN,
            ])

    def test_pre_filter_escaping(self):
        runner = self._runner_with_steps(
            [dict(type='streaming',
                  mapper=dict(
                      type='script',
                      pre_filter=_bash_wrap("grep 'anything'")))])

        step = runner._build_step(0)

        self.assertEqual(
            step['HadoopJarStep']['Args'], [
                '-files',
                '%s#my_job.py' % runner._upload_mgr.uri('my_job.py'),
                '-D', 'mapreduce.job.reduces=0',
                '-input', 'input', '-output', 'output',
                '-mapper',
                "/bin/sh -ex -c 'bash -c '\\''grep"
                " '\\''\\'\\'''\\''anything'\\''\\'\\'''\\'''\\'' | %s"
                " my_job.py --step-num=0 --mapper'" % PYTHON_BIN,
            ])

    def test_custom_streaming_jar_and_step_arg_prefix(self):
        # this tests integration with custom jar options. See
        # StreamingJarAndStepArgPrefixTestCase below.
        #
        # compare to test_basic_mapper()
        EMRJobRunner._get_streaming_jar_and_step_arg_prefix.return_value = (
            ('launch.jar', ['streaming', '-v']))

        runner = self._runner_with_steps(
            [dict(type='streaming', mapper=dict(type='script'))])

        step = runner._build_step(0)

        self.assertEqual(step['HadoopJarStep']['Jar'], 'launch.jar')

        self.assertEqual(
            step['HadoopJarStep']['Args'], [
                'streaming', '-v',
                '-files',
                '%s#my_job.py' % runner._upload_mgr.uri('my_job.py'),
                '-D', 'mapreduce.job.reduces=0',
                '-input', 'input', '-output', 'output',
                '-mapper',
                '%s my_job.py --step-num=0 --mapper' % PYTHON_BIN,
            ])

    def test_hadoop_args_for_step(self):
        self.start(patch(
            'mrjob.emr.EMRJobRunner._hadoop_args_for_step',
            return_value=['-libjars', '/home/hadoop/dora.jar',
                          '-D', 'foo=bar']))

        runner = self._runner_with_steps(
            [dict(type='streaming', mapper=dict(type='script'))])

        step = runner._build_step(0)

        self.assertEqual(
            step['HadoopJarStep']['Args'], [
                '-files',
                '%s#my_job.py' % runner._upload_mgr.uri('my_job.py'),
                '-D', 'mapreduce.job.reduces=0',
                '-libjars', '/home/hadoop/dora.jar',
                '-D', 'foo=bar',
                '-input', 'input', '-output', 'output',
                '-mapper',
                '%s my_job.py --step-num=0 --mapper' % PYTHON_BIN,
            ])


class LibjarPathsTestCase(MockBoto3TestCase):

    def test_no_libjars(self):
        runner = EMRJobRunner()
        runner._add_master_node_setup_files_for_upload()

        self.assertEqual(runner._libjar_paths(), [])

    def test_libjars(self):
        runner = EMRJobRunner(libjars=[
            'cookie.jar',
            's3://pooh/honey.jar',
            'file:///left/dora.jar',
        ])
        runner._add_master_node_setup_files_for_upload()

        working_dir = runner._master_node_setup_working_dir()

        self.assertEqual(
            runner._libjar_paths(),
            [
                working_dir + '/cookie.jar',
                working_dir + '/honey.jar',
                '/left/dora.jar',
            ]
        )


class DefaultPythonBinTestCase(MockBoto3TestCase):

    def test_default_ami(self):
        # this tests 4.x AMIs
        runner = EMRJobRunner()
        self.assertTrue(runner._opts['image_version'].startswith('4.'))
        self.assertEqual(runner._default_python_bin(), [PYTHON_BIN])

    def test_4_x_release_label(self):
        runner = EMRJobRunner(release_label='emr-4.0.0')
        self.assertEqual(runner._default_python_bin(), [PYTHON_BIN])

    def test_3_11_0_ami(self):
        runner = EMRJobRunner(image_version='3.11.0')
        self.assertEqual(runner._default_python_bin(), [PYTHON_BIN])

    def test_2_4_3_ami(self):
        runner = EMRJobRunner(image_version='2.4.3')
        if PY2:
            self.assertEqual(runner._default_python_bin(), ['python2.7'])
        else:
            self.assertEqual(runner._default_python_bin(), ['python3'])

    def test_2_4_2_ami(self):
        runner = EMRJobRunner(image_version='2.4.3')
        if PY2:
            self.assertEqual(runner._default_python_bin(), ['python2.7'])
        else:
            self.assertEqual(runner._default_python_bin(), ['python3'])

    def test_local_python_bin(self):
        # just make sure we don't break this
        runner = EMRJobRunner()
        self.assertEqual(runner._default_python_bin(local=True),
                         [sys.executable])


class StreamingJarAndStepArgPrefixTestCase(MockBoto3TestCase):

    def launch_runner(self, *args):
        """make and launch runner, so cluster is created and files
        are uploaded."""
        runner = self.make_runner(*args)
        runner._launch()
        return runner

    def test_default(self):
        runner = self.launch_runner()
        self.assertEqual(runner._get_streaming_jar_and_step_arg_prefix(),
                         (_4_X_COMMAND_RUNNER_JAR, ['hadoop-streaming']))

    def test_pre_4_x_ami(self):
        runner = self.launch_runner('--image-version', '3.8.0')
        self.assertEqual(runner._get_streaming_jar_and_step_arg_prefix(),
                         (_PRE_4_X_STREAMING_JAR, []))

    def test_4_x_ami(self):
        runner = self.launch_runner('--image-version', '4.0.0')
        self.assertEqual(runner._get_streaming_jar_and_step_arg_prefix(),
                         (_4_X_COMMAND_RUNNER_JAR, ['hadoop-streaming']))

    def test_local_hadoop_streaming_jar(self):
        jar_path = os.path.join(self.tmp_dir, 'righteousness.jar')
        open(jar_path, 'w').close()

        runner = self.launch_runner(
            '--hadoop-streaming-jar', jar_path)

        jar_uri = runner._upload_mgr.uri(jar_path)
        self.assertEqual(runner._get_streaming_jar_and_step_arg_prefix(),
                         (jar_uri, []))

    def test_hadoop_streaming_jar_on_emr_absolute_path(self):
        runner = self.launch_runner(
            '--hadoop-streaming-jar', 'file:///path/to/victory.jar')
        self.assertEqual(runner._get_streaming_jar_and_step_arg_prefix(),
                         ('/path/to/victory.jar', []))

    def test_hadoop_streaming_jar_on_emr_relative_path(self):
        runner = self.launch_runner(
            '--hadoop-streaming-jar', 'file://justice.jar')
        self.assertEqual(runner._get_streaming_jar_and_step_arg_prefix(),
                         ('justice.jar', []))


class JarStepTestCase(MockBoto3TestCase):

    MRJOB_CONF_CONTENTS = {'runners': {'emr': {
        'check_cluster_every': 0.00,
        'cloud_fs_sync_secs': 0.00,
    }}}

    def test_local_jar_gets_uploaded(self):
        fake_jar = os.path.join(self.tmp_dir, 'fake.jar')
        with open(fake_jar, 'w'):
            pass

        job = MRJustAJar(['-r', 'emr', '--jar', fake_jar])
        job.sandbox()

        with job.make_runner() as runner:
            runner.run()

            self.assertIn(fake_jar, runner._upload_mgr.path_to_uri())
            jar_uri = runner._upload_mgr.uri(fake_jar)
            self.assertTrue(runner.fs.ls(jar_uri))

            steps = _list_all_steps(runner)

            self.assertEqual(len(steps), 1)
            self.assertEqual(steps[0]['Config']['Jar'], jar_uri)

    def test_with_libjar(self):
        fake_jar = os.path.join(self.tmp_dir, 'fake.jar')
        with open(fake_jar, 'w'):
            pass

        fake_libjar = os.path.join(self.tmp_dir, 'libfake.jar')
        with open(fake_libjar, 'w'):
            pass

        job = MRJustAJar(
            ['-r', 'emr', '--jar', fake_jar, '--libjar', fake_libjar])
        job.sandbox()

        with job.make_runner() as runner:
            runner.run()

            self.assertIn(fake_jar, runner._upload_mgr.path_to_uri())
            jar_uri = runner._upload_mgr.uri(fake_jar)
            self.assertTrue(runner.fs.ls(jar_uri))

            self.assertIn(fake_libjar, runner._upload_mgr.path_to_uri())
            libjar_uri = runner._upload_mgr.uri(fake_libjar)
            self.assertTrue(runner.fs.ls(libjar_uri))

            steps = _list_all_steps(runner)

            self.assertEqual(len(steps), 2)  # adds master node setup

            jar_step = steps[1]
            self.assertEqual(jar_step['Config']['Jar'], jar_uri)
            step_args = jar_step['Config']['Args']

            working_dir = runner._master_node_setup_working_dir()

            self.assertEqual(step_args,
                             ['-libjars', working_dir + '/libfake.jar'])

    def test_jar_on_s3(self):
        self.add_mock_s3_data({'dubliners': {'whiskeyinthe.jar': b''}})
        JAR_URI = 's3://dubliners/whiskeyinthe.jar'

        job = MRJustAJar(['-r', 'emr', '--jar', JAR_URI])
        job.sandbox()

        with job.make_runner() as runner:
            runner.run()

            steps = _list_all_steps(runner)

            self.assertEqual(len(steps), 1)
            self.assertEqual(steps[0]['Config']['Jar'], JAR_URI)

            # for comparison with test_main_class()
            self.assertNotIn('MainClass', steps[0]['Config'])

    def test_jar_inside_emr(self):
        job = MRJustAJar(['-r', 'emr', '--jar',
                          'file:///home/hadoop/hadoop-examples.jar'])
        job.sandbox()

        with job.make_runner() as runner:
            runner.run()

            steps = _list_all_steps(runner)

            self.assertEqual(len(steps), 1)
            self.assertEqual(steps[0]['Config']['Jar'],
                             '/home/hadoop/hadoop-examples.jar')

    def test_input_output_interpolation(self):
        fake_jar = os.path.join(self.tmp_dir, 'fake.jar')
        open(fake_jar, 'w').close()
        input1 = os.path.join(self.tmp_dir, 'input1')
        open(input1, 'w').close()
        input2 = os.path.join(self.tmp_dir, 'input2')
        open(input2, 'w').close()

        job = MRJarAndStreaming(
            ['-r', 'emr', '--jar', fake_jar, input1, input2])
        job.sandbox()

        with job.make_runner() as runner:
            runner.run()

            steps = _list_all_steps(runner)

            self.assertEqual(len(steps), 2)
            jar_step, streaming_step = steps

            # on EMR, the jar gets uploaded
            self.assertEqual(jar_step['Config']['Jar'],
                             runner._upload_mgr.uri(fake_jar))

            jar_args = jar_step['Config']['Args']
            self.assertEqual(len(jar_args), 3)
            self.assertEqual(jar_args[0], 'stuff')

            # check input is interpolated
            input_arg = ','.join(
                runner._upload_mgr.uri(path) for path in (input1, input2))
            self.assertEqual(jar_args[1], input_arg)

            # check output of jar is input of next step
            jar_output_arg = jar_args[2]

            streaming_args = streaming_step['Config']['Args']
            streaming_input_arg = streaming_args[
                streaming_args.index('-input') + 1]
            self.assertEqual(jar_output_arg, streaming_input_arg)

    def test_main_class(self):
        # don't forget to make sure main_class is respected. tests #1572
        self.add_mock_s3_data({'dubliners': {'whiskeyinthe.jar': b''}})
        JAR_URI = 's3://dubliners/whiskeyinthe.jar'

        job = MRJustAJar(['-r', 'emr', '--jar', JAR_URI,
                          '--main-class', 'ThingAnalyzer'])
        job.sandbox()

        with job.make_runner() as runner:
            runner.run()

            steps = _list_all_steps(runner)

            self.assertEqual(len(steps), 1)
            self.assertEqual(steps[0]['Config']['Jar'], JAR_URI)
            self.assertEqual(steps[0]['Config']['MainClass'], 'ThingAnalyzer')


class SparkStepTestCase(MockBoto3TestCase):

    def setUp(self):
        super(SparkStepTestCase, self).setUp()

        # _spark_submit_args() is tested elsewhere
        self.start(patch(
            'mrjob.runner.MRJobRunner._spark_submit_args',
            return_value=['<spark submit args>']))

    # TODO: test warning for for AMIs prior to 3.8.0, which don't offer Spark

    def test_3_x_ami(self):
        job = MRNullSpark(['-r', 'emr', '--image-version', '3.11.0'])
        job.sandbox()

        with job.make_runner() as runner:
            runner.run()
            steps = _list_all_steps(runner)

            self.assertEqual(len(steps), 1)
            self.assertEqual(
                steps[0]['Config']['Jar'], runner._script_runner_jar_uri())
            self.assertEqual(
                steps[0]['Config']['Args'][0], _3_X_SPARK_SUBMIT)

    def test_4_x_ami(self):
        job = MRNullSpark(['-r', 'emr', '--image-version', '4.7.2'])
        job.sandbox()

        with job.make_runner() as runner:
            runner.run()
            steps = _list_all_steps(runner)

            self.assertEqual(len(steps), 1)
            self.assertEqual(
                steps[0]['Config']['Jar'], _4_X_COMMAND_RUNNER_JAR)
            self.assertEqual(
                steps[0]['Config']['Args'][0], 'spark-submit')

    def test_input_and_output_args(self):
        input1 = os.path.join(self.tmp_dir, 'input1')
        open(input1, 'w').close()
        input2 = os.path.join(self.tmp_dir, 'input2')
        open(input2, 'w').close()

        job = MRNullSpark(['-r', 'emr', input1, input2])
        job.sandbox()

        with job.make_runner() as runner:
            runner.run()

            script_uri = runner._upload_mgr.uri(runner._script_path)
            input1_uri = runner._upload_mgr.uri(input1)
            input2_uri = runner._upload_mgr.uri(input2)

            steps = _list_all_steps(runner)

            step_args = steps[0]['Config']['Args']
            # the first arg is spark-submit and varies by AMI
            self.assertEqual(
                step_args[1:],
                [
                    '<spark submit args>',
                    script_uri,
                    '--step-num=0',
                    '--spark',
                    input1_uri + ',' + input2_uri,
                    runner._output_dir,
                ])


class SparkJarStepTestCase(MockBoto3TestCase):

    def setUp(self):
        super(SparkJarStepTestCase, self).setUp()

        self.fake_jar = self.makefile('fake.jar')

        # _spark_submit_args() is tested elsewhere
        self.start(patch(
            'mrjob.runner.MRJobRunner._spark_submit_args',
            return_value=['<spark submit args>']))

    def test_jar_gets_uploaded(self):
        job = MRSparkJar(['-r', 'emr', '--jar', self.fake_jar,
                          '--jar-main-class', 'fake.Main'])
        job.sandbox()

        with job.make_runner() as runner:
            runner.run()

            self.assertIn(self.fake_jar, runner._upload_mgr.path_to_uri())
            jar_uri = runner._upload_mgr.uri(self.fake_jar)
            self.assertTrue(runner.fs.ls(jar_uri))

            steps = _list_all_steps(runner)

            self.assertEqual(len(steps), 1)
            step_args = steps[0]['Config']['Args']
            # the first arg is spark-submit and varies by AMI
            self.assertEqual(
                step_args[1:],
                ['<spark submit args>', jar_uri])


class SparkScriptStepTestCase(MockBoto3TestCase):
    # a lot of this is already tested in test_runner.py

    def setUp(self):
        super(SparkScriptStepTestCase, self).setUp()

        self.fake_script = self.makefile('fake_script.py')

        # _spark_submit_args() is tested elsewhere
        self.start(patch(
            'mrjob.runner.MRJobRunner._spark_submit_args',
            return_value=['<spark submit args>']))

    def test_script_gets_uploaded(self):
        job = MRSparkScript(['-r', 'emr', '--script', self.fake_script])
        job.sandbox()

        with job.make_runner() as runner:
            runner.run()

            self.assertIn(self.fake_script, runner._upload_mgr.path_to_uri())
            script_uri = runner._upload_mgr.uri(self.fake_script)
            self.assertTrue(runner.fs.ls(script_uri))

            steps = _list_all_steps(runner)

            self.assertEqual(len(steps), 1)
            step_args = steps[0]['Config']['Args']
            # the first arg is spark-submit and varies by AMI
            self.assertEqual(
                step_args[1:],
                ['<spark submit args>', script_uri])

    def test_3_x_ami(self):
        job = MRSparkScript(['-r', 'emr', '--script', self.fake_script,
                             '--image-version', '3.11.0'])
        job.sandbox()

        with job.make_runner() as runner:
            runner.run()

            steps = _list_all_steps(runner)

            self.assertEqual(len(steps), 1)
            self.assertEqual(
                steps[0]['Config']['Jar'], runner._script_runner_jar_uri())
            self.assertEqual(
                steps[0]['Config']['Args'][0],
                _3_X_SPARK_SUBMIT)

    def test_4_x_ami(self):
        job = MRSparkScript(['-r', 'emr', '--script', self.fake_script,
                             '--image-version', '4.7.2'])
        job.sandbox()

        with job.make_runner() as runner:
            runner.run()

            steps = _list_all_steps(runner)

            self.assertEqual(len(steps), 1)
            self.assertEqual(
                steps[0]['Config']['Jar'], _4_X_COMMAND_RUNNER_JAR)
            self.assertEqual(
                steps[0]['Config']['Args'][0], 'spark-submit')

    def test_arg_interpolation(self):
        input1 = os.path.join(self.tmp_dir, 'input1')
        open(input1, 'w').close()
        input2 = os.path.join(self.tmp_dir, 'input2')
        open(input2, 'w').close()

        job = MRSparkScript(['-r', 'emr', '--script', self.fake_script,
                             '--script-arg', INPUT,
                             '--script-arg', '-o',
                             '--script-arg', OUTPUT,
                             input1, input2])
        job.sandbox()

        with job.make_runner() as runner:
            runner.run()

            script_uri = runner._upload_mgr.uri(self.fake_script)
            input1_uri = runner._upload_mgr.uri(input1)
            input2_uri = runner._upload_mgr.uri(input2)

            steps = _list_all_steps(runner)

            step_args = steps[0]['Config']['Args']
            # the first arg is spark-submit and varies by AMI
            self.assertEqual(
                step_args[1:],
                [
                    '<spark submit args>',
                    script_uri,
                    input1_uri + ',' + input2_uri,
                    '-o',
                    runner._output_dir,
                ]
            )


class BuildMasterNodeSetupStepTestCase(MockBoto3TestCase):

    def test_build_master_node_setup_step(self):
        runner = EMRJobRunner(libjars=['cookie.jar'])
        runner._add_master_node_setup_files_for_upload()

        self.assertIsNotNone(runner._master_node_setup_script_path)
        master_node_setup_uri = runner._upload_mgr.uri(
            runner._master_node_setup_script_path)

        step = runner._build_master_node_setup_step()

        self.assertTrue(step['Name'].endswith(': Master node setup'))
        self.assertEqual(step['HadoopJarStep']['Jar'],
                         runner._script_runner_jar_uri())
        self.assertEqual(step['HadoopJarStep']['Args'],
                         [master_node_setup_uri])
        self.assertEqual(step['ActionOnFailure'],
                         runner._action_on_failure())


class ActionOnFailureTestCase(MockBoto3TestCase):

    def test_default(self):
        runner = EMRJobRunner()
        self.assertEqual(runner._action_on_failure(),
                         'TERMINATE_CLUSTER')

    def test_default_with_cluster_id(self):
        runner = EMRJobRunner(cluster_id='j-CLUSTER')
        self.assertEqual(runner._action_on_failure(),
                         'CANCEL_AND_WAIT')

    def test_default_with_pooling(self):
        runner = EMRJobRunner(pool_clusters=True)
        self.assertEqual(runner._action_on_failure(),
                         'CANCEL_AND_WAIT')

    def test_option(self):
        runner = EMRJobRunner(emr_action_on_failure='CONTINUE')
        self.assertEqual(runner._action_on_failure(),
                         'CONTINUE')

    def test_switch(self):
        mr_job = MRWordCount(
            ['-r', 'emr', '--emr-action-on-failure', 'CONTINUE'])
        mr_job.sandbox()

        with mr_job.make_runner() as runner:
            self.assertEqual(runner._action_on_failure(), 'CONTINUE')


class MultiPartUploadTestCase(MockBoto3TestCase):

    DEFAULT_PART_SIZE = 100 * 1024 * 1024

    PART_SIZE_IN_MB = 50.0 / 1024 / 1024
    TEST_BUCKET = 'walrus'
    TEST_FILENAME = 'data.dat'
    TEST_S3_URI = 's3://%s/%s' % (TEST_BUCKET, TEST_FILENAME)

    def setUp(self):
        super(MultiPartUploadTestCase, self).setUp()
        # create the walrus bucket
        self.add_mock_s3_data({self.TEST_BUCKET: {}})

        self.upload_file = self.start(patch(
            'tests.mock_boto3.s3.MockS3Object.upload_file',
            side_effect=tests.mock_boto3.s3.MockS3Object.upload_file,
            autospec=True))

    def upload_data(self, runner, data):
        """Upload some bytes to S3"""
        data_path = os.path.join(self.tmp_dir, self.TEST_FILENAME)
        with open(data_path, 'wb') as fp:
            fp.write(data)

        runner._upload_contents(self.TEST_S3_URI, data_path)

    def assert_upload_succeeds(self, runner, data, expected_part_size):
        """Write the data to a temp file, and then upload it to (mock) S3,
        checking that the data successfully uploaded."""
        self.upload_file.reset_mock()

        data_path = os.path.join(self.tmp_dir, self.TEST_FILENAME)
        with open(data_path, 'wb') as fp:
            fp.write(data)

        runner._upload_contents(self.TEST_S3_URI, data_path)

        s3_key = runner.fs._get_s3_key(self.TEST_S3_URI)
        self.assertEqual(s3_key.get()['Body'].read(), data)

        self.assertTrue(self.upload_file.called)

        upload_file_args, upload_file_kwargs = self.upload_file.call_args

        self.assertEqual(upload_file_args[1:], (data_path,))

        self.assertIn('Config', upload_file_kwargs)
        config = upload_file_kwargs['Config']
        self.assertEqual(config.multipart_chunksize, expected_part_size)
        self.assertEqual(config.multipart_threshold, expected_part_size)

    def test_default_part_size(self):
        runner = EMRJobRunner()
        data = b'beavers mate for life'

        self.assert_upload_succeeds(runner, data, 100 * 1024 * 1024)

    def test_custom_part_size(self):
        # this test used to simulate multipart upload, but now we leave
        # that to boto3
        runner = EMRJobRunner(cloud_upload_part_size=50.0 / 1024 / 1024)

        data = b'Mew' * 20
        self.assert_upload_succeeds(runner, data, 50)

    def test_disable_multipart(self):
        runner = EMRJobRunner(cloud_upload_part_size=0)

        data = b'Mew' * 20
        self.assert_upload_succeeds(runner, data, _HUGE_PART_THRESHOLD)


class AWSSessionTokenTestCase(MockBoto3TestCase):

    def setUp(self):
        super(AWSSessionTokenTestCase, self).setUp()

        self.mock_client = self.start(patch('boto3.client'))
        self.mock_resource = self.start(patch('boto3.resource'))

    def assert_conns_use_security_token(self, runner, security_token):
        runner.make_emr_client()

        self.assertTrue(self.mock_client.called)
        emr_kwargs = self.mock_client.call_args[1]
        self.assertIn('aws_session_token', emr_kwargs)
        self.assertEqual(emr_kwargs['aws_session_token'], security_token)

        self.mock_client.reset_mock()
        runner.make_iam_client()

        self.assertTrue(self.mock_client.called)
        iam_args, iam_kwargs = self.mock_client.call_args
        self.assertEqual(iam_args, ('iam',))
        self.assertIn('aws_session_token', iam_kwargs)
        self.assertEqual(iam_kwargs['aws_session_token'], security_token)

        self.mock_client.reset_mock()
        runner.fs.make_s3_client()

        self.assertTrue(self.mock_client.called)
        s3_client_args, s3_client_kwargs = self.mock_client.call_args
        self.assertEqual(s3_client_args, ('s3',))
        self.assertIn('aws_session_token', s3_client_kwargs)
        self.assertEqual(s3_client_kwargs['aws_session_token'], security_token)

        runner.fs.make_s3_resource()
        self.assertTrue(self.mock_client.called)
        s3_resource_args, s3_resource_kwargs = self.mock_client.call_args
        self.assertEqual(s3_resource_args, ('s3',))
        self.assertIn('aws_session_token', s3_resource_kwargs)
        self.assertEqual(s3_resource_kwargs['aws_session_token'],
                         security_token)

    def test_connections_without_security_token(self):
        runner = EMRJobRunner()

        self.assert_conns_use_security_token(runner, None)

    def test_connections_with_security_token(self):
        runner = EMRJobRunner(aws_security_token='meow')

        self.assert_conns_use_security_token(runner, 'meow')


class BootstrapPythonTestCase(MockBoto3TestCase):

    if PY2:
        EXPECTED_BOOTSTRAP = []
    else:
        EXPECTED_BOOTSTRAP = [
            ['sudo yum install -y python34 python34-devel python34-pip']]

    def _assert_installs_python3_on_py3(self, *args):
        mr_job = MRTwoStepJob(['-r', 'emr'] + list(args))
        with mr_job.make_runner() as runner:
            self.assertEqual(runner._bootstrap_python(),
                             self.EXPECTED_BOOTSTRAP)
            self.assertEqual(runner._bootstrap,
                             self.EXPECTED_BOOTSTRAP)

    def _assert_tries_to_install_python3_on_py3(self, *args):
        mr_job = MRTwoStepJob(['-r', 'emr'] + list(args))

        with no_handlers_for_logger('mrjob.emr'):
            stderr = StringIO()
            log_to_stream('mrjob.emr', stderr)

            with mr_job.make_runner() as runner:
                self.assertEqual(runner._bootstrap_python(),
                                 self.EXPECTED_BOOTSTRAP)
                self.assertEqual(runner._bootstrap,
                                 self.EXPECTED_BOOTSTRAP)

                if not PY2:
                    self.assertIn('will probably not work', stderr.getvalue())

    def _assert_never_installs_python3(self, *args):
        mr_job = MRTwoStepJob(['-r', 'emr'] + list(args))
        with mr_job.make_runner() as runner:
            self.assertEqual(runner._bootstrap_python(), [])
            self.assertEqual(runner._bootstrap, [])

    def test_default(self):
        self._assert_never_installs_python3()  # pre-installed on 4.8.2 AMI

    def test_bootstrap_python_switch(self):
        self._assert_installs_python3_on_py3('--bootstrap-python')

    def test_no_bootstrap_python_switch(self):
        self._assert_never_installs_python3('--no-bootstrap-python')

    def test_ami_version_2_4_11(self):
        # this *really, really* probably won't work, but what can we do?
        self._assert_tries_to_install_python3_on_py3(
            '--image-version', '2.4.11')

    def test_ami_version_3_6_0(self):
        self._assert_tries_to_install_python3_on_py3(
            '--image-version', '3.6.0')

    def test_ami_version_3_7_0(self):
        # the first version where Python 3 is available
        self._assert_installs_python3_on_py3(
            '--image-version', '3.7.0')

    def test_ami_version_4_5_0(self):
        # the last version where Python 3 is not pre-installed
        self._assert_installs_python3_on_py3(
            '--image-version', '4.5.0')

    def test_ami_version_4_6_0(self):
        # from this point on, Python 3 is already installed
        self._assert_never_installs_python3(
            '--image-version', '4.6.0')

    def test_release_label_emr_4_6_0(self):
        self._assert_never_installs_python3(
            '--release-label', 'emr-4.6.0')

    def test_release_label_overrides_image_version(self):
        self._assert_never_installs_python3(
            '--release-label', 'emr-4.6.0',
            '--image-version', '3.11.0',
        )

    def test_force_booststrap_python(self):
        self._assert_installs_python3_on_py3(
            '--bootstrap-python', '--image-version', '4.6.0')

    def test_force_no_bootstrap_python(self):
        self._assert_never_installs_python3(
            '--no-bootstrap-python', '--image-version', '3.7.0')

    def test_bootstrap_python_comes_before_bootstrap(self):
        mr_job = MRTwoStepJob(['-r', 'emr',
                               '--bootstrap', 'true',
                               '--bootstrap-python'])

        with mr_job.make_runner() as runner:
            self.assertEqual(
                runner._bootstrap,
                self.EXPECTED_BOOTSTRAP + [['true']])


class BootstrapSparkTestCase(MockBoto3TestCase):

    def setUp(self):
        super(BootstrapSparkTestCase, self).setUp()

        self.log = self.start(patch('mrjob.emr.log'))

    def get_cluster(self, *args):
        job = MRNullSpark(['-r', 'emr'] + list(args))
        job.sandbox()

        with job.make_runner() as runner:
            self.assertTrue(runner._should_bootstrap_spark())
            runner.run()
            # include bootstrap actions
            return self.mock_emr_clusters[runner.get_cluster_id()]

    def ran_spark_bootstrap_action(
            self, cluster, uri=_3_X_SPARK_BOOTSTRAP_ACTION):

        return any(ba['ScriptPath'] == uri
                   for ba in cluster['_BootstrapActions'])

    def installed_spark_application(self, cluster, name='Spark'):
        return any(a['Name'] == name for a in cluster['Applications'])

    def test_default_ami(self):
        cluster = self.get_cluster()

        self.assertTrue(self.installed_spark_application(cluster))
        self.assertFalse(self.ran_spark_bootstrap_action(cluster))

    def test_3_11_0_ami(self):
        cluster = self.get_cluster('--image-version', '3.11.0')

        self.assertTrue(self.ran_spark_bootstrap_action(cluster))
        self.assertFalse(self.installed_spark_application(cluster))

    def test_3_7_0_ami(self):
        cluster = self.get_cluster('--image-version', '3.7.0')
        self.assertTrue(self.log.warning.called)
        self.assertTrue(
            any('Spark' in args[0]
                for args, kwargs in self.log.warning.call_args_list))

        # try bootstrapping Spark anyway
        self.assertTrue(self.ran_spark_bootstrap_action(cluster))
        self.assertFalse(self.installed_spark_application(cluster))

    def test_4_7_2_ami(self):
        cluster = self.get_cluster('--image-version', '4.7.2')

        self.assertTrue(self.installed_spark_application(cluster))
        self.assertFalse(self.ran_spark_bootstrap_action(cluster))

    def test_dont_run_install_spark_twice(self):

        cluster = self.get_cluster(
            '--image-version', '3.11.0',
            '--bootstrap-action', 's3://bucket/install-spark')

        # should run the custom bootstrap action but not the default one
        self.assertTrue(self.ran_spark_bootstrap_action(
            cluster, 's3://bucket/install-spark'))
        self.assertFalse(
            self.ran_spark_bootstrap_action(
                cluster, _3_X_SPARK_BOOTSTRAP_ACTION))
        self.assertFalse(self.installed_spark_application(cluster))

    def test_dont_add_two_spark_applications(self):

        cluster = self.get_cluster(
            '--image-version', '4.7.2',
            '--application', 'spark')

        # shouldn't add "Spark" application on top of "spark"
        self.assertTrue(self.installed_spark_application(cluster, 'spark'))
        self.assertFalse(self.installed_spark_application(cluster, 'Spark'))
        self.assertFalse(self.ran_spark_bootstrap_action(cluster))


class ShouldBootstrapSparkTestCase(MockBoto3TestCase):

    def test_default(self):
        job = MRTwoStepJob(['-r', 'emr'])
        job.sandbox()

        with job.make_runner() as runner:
            self.assertEqual(
                runner._should_bootstrap_spark(), False)

    def test_explicit_true(self):
        job = MRTwoStepJob(['-r', 'emr', '--bootstrap-spark'])
        job.sandbox()

        with job.make_runner() as runner:
            self.assertEqual(
                runner._should_bootstrap_spark(), True)

    def test_spark_job(self):
        job = MRNullSpark(['-r', 'emr'])
        job.sandbox()

        with job.make_runner() as runner:
            self.assertEqual(
                runner._should_bootstrap_spark(), True)

    def test_spark_script_job(self):
        job = MRSparkScript(['-r', 'emr'])
        job.sandbox()

        with job.make_runner() as runner:
            self.assertEqual(
                runner._should_bootstrap_spark(), True)

    def test_explicit_false(self):
        job = MRNullSpark(['-r', 'emr', '--no-bootstrap-spark'])
        job.sandbox()

        with job.make_runner() as runner:
            self.assertEqual(
                runner._should_bootstrap_spark(), False)


class EMRTagsTestCase(MockBoto3TestCase):

    def test_tags_option_dict(self):
        job = MRWordCount([
            '-r', 'emr',
            '--tag', 'tag_one=foo',
            '--tag', 'tag_two=bar'])

        with job.make_runner() as runner:
            self.assertEqual(runner._opts['tags'],
                             {'tag_one': 'foo', 'tag_two': 'bar'})

    def test_command_line_overrides_config(self):
        TAGS_MRJOB_CONF = {'runners': {'emr': {
            'check_cluster_every': 0.00,
            'cloud_fs_sync_secs': 0.00,
            'tags': {
                'tag_one': 'foo',
                'tag_two': None,
                'tag_three': 'bar',
            },
        }}}

        job = MRWordCount(['-r', 'emr', '--tag', 'tag_two=qwerty'])

        with mrjob_conf_patcher(TAGS_MRJOB_CONF):
            with job.make_runner() as runner:
                self.assertEqual(runner._opts['tags'],
                                 {'tag_one': 'foo',
                                  'tag_two': 'qwerty',
                                  'tag_three': 'bar'})

    def test_tags_get_created(self):
        cluster = self.run_and_get_cluster('--tag', 'tag_one=foo',
                                           '--tag', 'tag_two=bar')

        # tags should be in alphabetical order by key
        self.assertEqual(cluster['Tags'], [
            dict(Key='tag_one', Value='foo'),
            dict(Key='tag_two', Value='bar'),
        ])

    def test_blank_tag_value(self):
        cluster = self.run_and_get_cluster('--tag', 'tag_one=foo',
                                           '--tag', 'tag_two=')

        # tags should be in alphabetical order by key
        self.assertEqual(cluster['Tags'], [
            dict(Key='tag_one', Value='foo'),
            dict(Key='tag_two', Value=''),
        ])

    def test_tag_values_can_be_none(self):
        runner = EMRJobRunner(conf_paths=[], tags={'tag_one': None})
        cluster_id = runner.make_persistent_cluster()

        mock_cluster = self.mock_emr_clusters[cluster_id]
        self.assertEqual(mock_cluster['Tags'], [
            dict(Key='tag_one', Value=''),
        ])

    def test_persistent_cluster(self):
        args = ['--tag', 'tag_one=foo',
                '--tag', 'tag_two=bar']

        with self.make_runner(*args) as runner:
            cluster_id = runner.make_persistent_cluster()

        mock_cluster = self.mock_emr_clusters[cluster_id]
        self.assertEqual(mock_cluster['Tags'], [
            dict(Key='tag_one', Value='foo'),
            dict(Key='tag_two', Value='bar'),
        ])


# this isn't actually enough to support GovCloud; see:
# http://docs.aws.amazon.com/govcloud-us/latest/UserGuide/using-govcloud-arns.html
class IAMEndpointTestCase(MockBoto3TestCase):

    def test_default(self):
        runner = EMRJobRunner()

        iam_client = runner.make_iam_client()
        self.assertEqual(iam_client.meta.endpoint_url,
                         'https://iam.amazonaws.com')

    def test_explicit_iam_endpoint(self):
        runner = EMRJobRunner(iam_endpoint='https://iam.us-gov.amazonaws.com')

        iam_client = runner.make_iam_client()
        self.assertEqual(iam_client.meta.endpoint_url,
                         'https://iam.us-gov.amazonaws.com')

    def test_iam_endpoint_option(self):
        # also test hostname without scheme
        mr_job = MRJob(
            ['-r', 'emr', '--iam-endpoint', 'iam.us-gov.amazonaws.com'])

        with mr_job.make_runner() as runner:
            iam_client = runner.make_iam_client()
            self.assertEqual(iam_client.meta.endpoint_url,
                             'https://iam.us-gov.amazonaws.com')


class SetupLineEncodingTestCase(MockBoto3TestCase):

    def test_setup_wrapper_script_uses_local_line_endings(self):
        job = MRTwoStepJob(['-r', 'emr', '--setup', 'true'])
        job.sandbox(stdin=BytesIO(b'foo\nbar\n'))

        # tests #1071. Unfortunately, we mostly run these tests on machines
        # that use unix line endings anyway. So monitor open() instead
        with patch(
                'mrjob.runner.open', create=True, side_effect=open) as m_open:
            with logger_disabled('mrjob.emr'):
                with job.make_runner() as runner:
                    runner.run()

                    self.assertIn(
                        call(runner._setup_wrapper_script_path, 'wb'),
                        m_open.mock_calls)


class WaitForLogsOnS3TestCase(MockBoto3TestCase):

    def setUp(self):
        super(WaitForLogsOnS3TestCase, self).setUp()

        job = MRTwoStepJob(['-r', 'emr'])
        job.sandbox(stdin=BytesIO(b'foo\nbar\n'))

        self.runner = job.make_runner()
        self.runner._launch()

        self.cluster = self.mock_emr_clusters[self.runner._cluster_id]

        self.mock_log = self.start(patch('mrjob.emr.log'))

        self.mock_sleep = self.start(patch('time.sleep'))

    def assert_waits_ten_minutes(self):
        waited = set(self.runner._waited_for_logs_on_s3)
        step_num = len(self.runner._log_interpretations)

        self.runner._wait_for_logs_on_s3()

        self.assertTrue(self.mock_log.info.called)
        self.mock_sleep.assert_called_once_with(600)

        self.assertEqual(
            self.runner._waited_for_logs_on_s3,
            waited | set([step_num]))

    def assert_silently_exits(self):
        state = self.cluster['Status']['State']
        waited = set(self.runner._waited_for_logs_on_s3)

        self.runner._wait_for_logs_on_s3()

        self.assertFalse(self.mock_log.info.called)
        self.assertEqual(waited, self.runner._waited_for_logs_on_s3)
        self.assertEqual(self.runner._describe_cluster()['Status']['State'], state)

    def test_starting(self):
        self.cluster['Status']['State'] = 'STARTING'
        self.assert_waits_ten_minutes()

    def test_bootstrapping(self):
        self.cluster['Status']['State'] = 'BOOTSTRAPPING'
        self.assert_waits_ten_minutes()

    def test_running(self):
        self.cluster['Status']['State'] = 'RUNNING'
        self.assert_waits_ten_minutes()

    def test_waiting(self):
        self.cluster['Status']['State'] = 'WAITING'
        self.assert_waits_ten_minutes()

    def test_terminating(self):
        self.cluster['Status']['State'] = 'TERMINATING'
        self.cluster['_DelayProgressSimulation'] = 1

        self.runner._wait_for_logs_on_s3()

        self.assertEqual(self.runner._describe_cluster()['Status']['State'],
                         'TERMINATED')
        self.assertTrue(self.mock_log.info.called)

    def test_terminated(self):
        self.cluster['Status']['State'] = 'TERMINATED'
        self.assert_silently_exits()

    def test_terminated_with_errors(self):
        self.cluster['Status']['State'] = 'TERMINATED_WITH_ERRORS'
        self.assert_silently_exits()

    def test_ctrl_c(self):
        self.mock_sleep.side_effect = KeyboardInterrupt

        self.assertEqual(self.runner._waited_for_logs_on_s3, set())

        self.runner._wait_for_logs_on_s3()

        self.assertTrue(self.mock_log.info.called)
        self.mock_sleep.assert_called_once_with(600)

        # still shouldn't make user ctrl-c again
        self.assertEqual(self.runner._waited_for_logs_on_s3, set([0]))

    def test_already_waited_ten_minutes(self):
        self.runner._waited_for_logs_on_s3.add(0)
        self.assert_silently_exits()

    def test_waited_for_previous_step(self):
        self.runner._waited_for_logs_on_s3.add(0)
        self.runner._log_interpretations.append({})

        self.assert_waits_ten_minutes()


class StreamLogDirsTestCase(MockBoto3TestCase):

    def setUp(self):
        super(StreamLogDirsTestCase, self).setUp()

        self.log = self.start(patch('mrjob.emr.log'))

        self._address_of_master = self.start(patch(
            'mrjob.emr.EMRJobRunner._address_of_master',
            return_value='master'))

        self.get_image_version = self.start(patch(
            'mrjob.emr.EMRJobRunner.get_image_version',
            return_value=_DEFAULT_IMAGE_VERSION))

        self.get_hadoop_version = self.start(patch(
            'mrjob.emr.EMRJobRunner.get_hadoop_version',
            return_value='2.4.0'))

        self.ssh_worker_hosts = self.start(patch(
            'mrjob.emr.EMRJobRunner._ssh_worker_hosts',
            return_value=['core1', 'core2', 'task1']))

        self._s3_log_dir = self.start(patch(
            'mrjob.emr.EMRJobRunner._s3_log_dir',
            return_value='s3://bucket/logs/j-CLUSTERID'))

        self._wait_for_logs_on_s3 = self.start(patch(
            'mrjob.emr.EMRJobRunner'
            '._wait_for_logs_on_s3'))

    def _test_stream_bootstrap_log_dirs(
            self, ssh=False,
            action_num=0, node_id='i-b659f519',
            expected_s3_dir_name='node/i-b659f519/bootstrap-actions/1'):

        # ssh doesn't matter, but let's test it
        ec2_key_pair_file = '/path/to/EMR.pem' if ssh else None
        runner = EMRJobRunner(ec2_key_pair_file=ec2_key_pair_file)

        results = runner._stream_bootstrap_log_dirs(
            action_num=action_num, node_id=node_id)

        self.log.info.reset_mock()

        self.assertEqual(next(results), [
            's3://bucket/logs/j-CLUSTERID/' + expected_s3_dir_name,
        ])
        self.assertTrue(
            self._wait_for_logs_on_s3.called)
        self.log.info.assert_called_once_with(
            'Looking for bootstrap logs in'
            ' s3://bucket/logs/j-CLUSTERID/' +
            expected_s3_dir_name + '...')

        self.assertRaises(StopIteration, next, results)

    def test_stream_history_log_dirs_without_ssh(self):
        self._test_stream_bootstrap_log_dirs()

    def test_stream_history_log_dirs_with_ssh(self):
        # shouldn't make a difference
        self._test_stream_bootstrap_log_dirs(ssh=True)

    def test_stream_history_log_dirs_without_action_num(self):
        self._test_stream_bootstrap_log_dirs(
            action_num=None, expected_s3_dir_name='node')

    def test_stream_history_log_dirs_without_node_id(self):
        self._test_stream_bootstrap_log_dirs(
            action_num=None, expected_s3_dir_name='node')

    def _test_stream_history_log_dirs(
            self, ssh, image_version=_DEFAULT_IMAGE_VERSION,
            expected_dir_name='hadoop/history',
            expected_s3_dir_name='jobs'):
        ec2_key_pair_file = '/path/to/EMR.pem' if ssh else None
        runner = EMRJobRunner(ec2_key_pair_file=ec2_key_pair_file)
        self.get_image_version.return_value = image_version

        results = runner._stream_history_log_dirs()

        if ssh:
            self.log.info.reset_mock()

            self.assertEqual(next(results), [
                'ssh://master/mnt/var/log/' + expected_dir_name,
            ])
            self.assertFalse(
                self._wait_for_logs_on_s3.called)
            self.log.info.assert_called_once_with(
                'Looking for history log in /mnt/var/log/' +
                expected_dir_name + ' on master...')

        self.log.info.reset_mock()

        self.assertEqual(next(results), [
            's3://bucket/logs/j-CLUSTERID/' + expected_s3_dir_name,
        ])
        self.assertTrue(
            self._wait_for_logs_on_s3.called)
        self.log.info.assert_called_once_with(
            'Looking for history log in'
            ' s3://bucket/logs/j-CLUSTERID/' +
            expected_s3_dir_name + '...')

        self.assertRaises(StopIteration, next, results)

    def test_stream_history_log_dirs_from_2_x_amis_with_ssh(self):
        self._test_stream_history_log_dirs(
            image_version='2.4.11', ssh=True)

    def test_stream_history_log_dirs_from_2_x_amis_without_ssh(self):
        self._test_stream_history_log_dirs(
            image_version='2.4.11', ssh=False)

    def test_cant_stream_history_log_dirs_from_3_x_amis(self):
        runner = EMRJobRunner(image_version='3.11.0')
        results = runner._stream_history_log_dirs()
        self.assertRaises(StopIteration, next, results)

    def test_stream_history_log_dirs_from_4_x_amis(self):
        # history log fetching is disabled until we fix #1253
        runner = EMRJobRunner(image_version='4.3.0')
        results = runner._stream_history_log_dirs()
        self.assertRaises(StopIteration, next, results)
        #self._test_stream_history_log_dirs(
        #    ssh=True, image_version='4.3.0',
        #    expected_dir_name='hadoop-mapreduce/history',
        #    expected_s3_dir_name='hadoop-mapreduce/history')

    def _test_stream_step_log_dirs(self, ssh):
        ec2_key_pair_file = '/path/to/EMR.pem' if ssh else None
        runner = EMRJobRunner(ec2_key_pair_file=ec2_key_pair_file)
        self.get_hadoop_version.return_value = '1.0.3'

        results = runner._stream_step_log_dirs('s-STEPID')

        if ssh:
            self.log.info.reset_mock()

            self.assertEqual(next(results), [
                'ssh://master/mnt/var/log/hadoop/steps/s-STEPID',
            ])
            self.assertFalse(
                self._wait_for_logs_on_s3.called)
            self.log.info.assert_called_once_with(
                'Looking for step log in /mnt/var/log/hadoop/steps/s-STEPID'
                ' on master...')

        self.log.info.reset_mock()

        self.assertEqual(next(results), [
            's3://bucket/logs/j-CLUSTERID/steps/s-STEPID',
        ])
        self.assertTrue(
            self._wait_for_logs_on_s3.called)
        self.log.info.assert_called_once_with(
            'Looking for step log in'
            ' s3://bucket/logs/j-CLUSTERID/steps/s-STEPID...')

        self.assertRaises(StopIteration, next, results)

    def test_stream_step_log_dirs_with_ssh(self):
        self._test_stream_step_log_dirs(ssh=True)

    def test_stream_step_log_dirs_without_ssh(self):
        self._test_stream_step_log_dirs(ssh=False)

    def _test_stream_task_log_dirs(
        self, ssh, application_id=None,
        image_version=_DEFAULT_IMAGE_VERSION,
        expected_local_path='/mnt/var/log/hadoop/userlogs',
        expected_dir_name='hadoop-yarn/containers',
        expected_s3_dir_name='containers',
    ):
        ec2_key_pair_file = '/path/to/EMR.pem' if ssh else None
        runner = EMRJobRunner(ec2_key_pair_file=ec2_key_pair_file)
        self.get_hadoop_version.return_value = '1.0.3'
        self.get_image_version.return_value = image_version

        results = runner._stream_task_log_dirs(application_id=application_id)

        if ssh:
            self.log.reset_mock()

            local_path = '/mnt/var/log/hadoop/userlogs'
            if application_id:
                local_path = posixpath.join(local_path, application_id)

            self.assertEqual(next(results), [
                'ssh://master/mnt/var/log/' + expected_dir_name,
                'ssh://master!core1/mnt/var/log/' + expected_dir_name,
                'ssh://master!core2/mnt/var/log/' + expected_dir_name,
                'ssh://master!task1/mnt/var/log/' + expected_dir_name,
            ])
            self.assertFalse(self.log.warning.called)
            self.log.info.assert_called_once_with(
                'Looking for task logs in /mnt/var/log/' +
                expected_dir_name + ' on master and task/core nodes...')

            self.assertFalse(
                self._wait_for_logs_on_s3.called)

        self.log.reset_mock()

        self.assertEqual(next(results), [
            's3://bucket/logs/j-CLUSTERID/' + expected_s3_dir_name,
        ])
        self.assertTrue(
            self._wait_for_logs_on_s3.called)
        self.log.info.assert_called_once_with(
            'Looking for task logs in'
            ' s3://bucket/logs/j-CLUSTERID/' +
            expected_s3_dir_name + '...')

        self.assertRaises(StopIteration, next, results)

    def test_stream_task_log_dirs_with_ssh(self):
        self._test_stream_task_log_dirs(ssh=True)

    def test_stream_task_log_dirs_without_ssh(self):
        self._test_stream_task_log_dirs(ssh=False)

    def test_stream_task_log_dirs_with_application_id(self):
        self._test_stream_task_log_dirs(
            ssh=True, application_id='application_1',
            expected_dir_name='hadoop-yarn/containers/application_1',
            expected_s3_dir_name='containers/application_1')

    def test_stream_task_log_dirs_from_3_x_amis(self):
        self._test_stream_task_log_dirs(
            ssh=True,
            image_version='3.11.0',
            expected_dir_name='hadoop/userlogs',
            expected_s3_dir_name='task-attempts')


class LsStepSyslogsTestCase(MockBoto3TestCase):

    def setUp(self):
        super(LsStepSyslogsTestCase, self).setUp()

        self.log = self.start(patch('mrjob.emr.log'))

        self._ls_emr_step_syslogs = self.start(patch(
            'mrjob.emr._ls_emr_step_syslogs'))
        self._stream_step_log_dirs = self.start(patch(
            'mrjob.emr.EMRJobRunner._stream_step_log_dirs'))

    def test_basic(self):
        # just verify that the keyword args get passed through and
        # that logging happens in the right order

        self._ls_emr_step_syslogs.return_value = [
            dict(path='s3://bucket/logs/steps/syslog'),
        ]

        runner = EMRJobRunner()

        self.log.info.reset_mock()

        results = runner._ls_step_syslogs(step_id='s-STEPID')

        self.assertFalse(self.log.info.called)

        self.assertEqual(next(results),
                         dict(path='s3://bucket/logs/steps/syslog'))

        self._stream_step_log_dirs.assert_called_once_with(
            step_id='s-STEPID')
        self._ls_emr_step_syslogs.assert_called_once_with(
            runner.fs,
            self._stream_step_log_dirs.return_value,
            step_id='s-STEPID')

        self.assertEqual(self.log.info.call_count, 1)
        self.assertIn('s3://bucket/logs/steps/syslog',
                      self.log.info.call_args[0][0])

        self.assertRaises(StopIteration, next, results)


class LsStepStderrLogsTestCase(MockBoto3TestCase):

    def setUp(self):
        super(LsStepStderrLogsTestCase, self).setUp()

        self.log = self.start(patch('mrjob.emr.log'))

        self._ls_emr_step_stderr_logs = self.start(patch(
            'mrjob.emr._ls_emr_step_stderr_logs'))
        self._stream_step_log_dirs = self.start(patch(
            'mrjob.emr.EMRJobRunner._stream_step_log_dirs'))

    def test_basic(self):
        # just verify that the keyword args get passed through and
        # that logging happens in the right order

        self._ls_emr_step_stderr_logs.return_value = [
            dict(path='s3://bucket/logs/steps/stderr'),
        ]

        runner = EMRJobRunner()

        self.log.info.reset_mock()

        results = runner._ls_step_stderr_logs(step_id='s-STEPID')

        self.assertFalse(self.log.info.called)

        self.assertEqual(next(results),
                         dict(path='s3://bucket/logs/steps/stderr'))

        self._stream_step_log_dirs.assert_called_once_with(
            step_id='s-STEPID')
        self._ls_emr_step_stderr_logs.assert_called_once_with(
            runner.fs,
            self._stream_step_log_dirs.return_value,
            step_id='s-STEPID')

        self.assertEqual(self.log.info.call_count, 1)
        self.assertIn('s3://bucket/logs/steps/stderr',
                      self.log.info.call_args[0][0])

        self.assertRaises(StopIteration, next, results)


class GetStepLogInterpretationTestCase(MockBoto3TestCase):

    def setUp(self):
        super(GetStepLogInterpretationTestCase, self).setUp()

        self.log = self.start(patch('mrjob.emr.log'))

        self._interpret_emr_step_syslog = self.start(patch(
            'mrjob.emr._interpret_emr_step_syslog'))
        self._ls_step_syslogs = self.start(patch(
            'mrjob.emr.EMRJobRunner._ls_step_syslogs'))

        self._interpret_emr_step_stderr = self.start(patch(
            'mrjob.emr._interpret_emr_step_stderr'))
        self._ls_step_stderr_logs = self.start(patch(
            'mrjob.emr.EMRJobRunner._ls_step_stderr_logs'))

    def test_basic(self):
        runner = EMRJobRunner()

        log_interpretation = dict(step_id='s-STEPID')

        self.log.reset_mock()

        self.assertEqual(
            runner._get_step_log_interpretation(
                log_interpretation, 'streaming'),
            self._interpret_emr_step_syslog.return_value)

        self.assertFalse(self.log.warning.called)
        self._ls_step_syslogs.assert_called_once_with(step_id='s-STEPID')
        self._interpret_emr_step_syslog.assert_called_once_with(
            runner.fs, self._ls_step_syslogs.return_value)
        self.assertFalse(self._ls_step_stderr_logs.called)
        self.assertFalse(self._interpret_emr_step_stderr.called)

    def test_no_step_id(self):
        runner = EMRJobRunner()

        log_interpretation = {}

        self.log.reset_mock()

        self.assertEqual(
            runner._get_step_log_interpretation(
                log_interpretation, 'streaming'),
            None)

        self.assertTrue(self.log.warning.called)
        self.assertFalse(self._ls_step_syslogs.called)
        self.assertFalse(self._interpret_emr_step_syslog.called)
        self.assertFalse(self._ls_step_stderr_logs.called)
        self.assertFalse(self._interpret_emr_step_stderr.called)

    def test_fallback_to_stderr(self):
        runner = EMRJobRunner()

        log_interpretation = dict(step_id='s-STEPID')

        self.log.reset_mock()

        self._interpret_emr_step_syslog.return_value = {}

        self.assertEqual(
            runner._get_step_log_interpretation(
                log_interpretation, 'streaming'),
            self._interpret_emr_step_stderr.return_value)

        self.assertFalse(self.log.warning.called)
        self._ls_step_syslogs.assert_called_once_with(step_id='s-STEPID')
        self._interpret_emr_step_syslog.assert_called_once_with(
            runner.fs, self._ls_step_syslogs.return_value)
        self._ls_step_stderr_logs.assert_called_once_with(step_id='s-STEPID')
        self._interpret_emr_step_stderr.assert_called_once_with(
            runner.fs, self._ls_step_stderr_logs.return_value)

    def test_spark(self):
        runner = EMRJobRunner()

        log_interpretation = dict(step_id='s-STEPID')

        self.log.reset_mock()

        self.assertEqual(
            runner._get_step_log_interpretation(
                log_interpretation, 'spark'),
            self._interpret_emr_step_syslog.return_value)

        self.assertFalse(self.log.warning.called)
        self.assertFalse(self._ls_step_syslogs.called)
        self._ls_step_stderr_logs.assert_called_once_with(step_id='s-STEPID')
        self._interpret_emr_step_syslog.assert_called_once_with(
            runner.fs, self._ls_step_stderr_logs.return_value)
        self.assertFalse(self._interpret_emr_step_stderr.called)


# this basically just checks that hadoop_extra_args is an option
# for the EMR runner
class HadoopExtraArgsOnEMRTestCase(HadoopExtraArgsTestCase, MockBoto3TestCase):

    def setUp(self):
        super(HadoopExtraArgsTestCase, self).setUp()

        self.start(patch(
            'mrjob.emr.EMRJobRunner.get_hadoop_version',
            return_value='2.4.0'))

    RUNNER = 'emr'


# make sure we don't override the partitioner on EMR (tests #1294)
class PartitionerTestCase(MockBoto3TestCase):

    def setUp(self):
        super(PartitionerTestCase, self).setUp()
        # _hadoop_args_for_step() needs this
        self.start(patch(
            'mrjob.emr.EMRJobRunner.get_hadoop_version',
            return_value='1.2.0'))

    def test_sort_values(self):
        job = MRSortValues(['-r', 'emr'])

        with job.make_runner() as runner:
            self.assertEqual(
                runner._hadoop_args_for_step(0), [
                    '-D', 'mapred.text.key.partitioner.options=-k1,1',
                    '-D', 'stream.num.map.output.key.fields=2',
                    '-partitioner',
                    'org.apache.hadoop.mapred.lib.KeyFieldBasedPartitioner',
                ])


class EMRApplicationsTestCase(MockBoto3TestCase):

    def test_default_on_3_x_ami(self):
        job = MRTwoStepJob(['-r', 'emr', '--image-version', '3.11.0'])
        job.sandbox()

        with job.make_runner() as runner:
            self.assertEqual(runner._applications(), set())

            runner._launch()
            cluster = runner._describe_cluster()

            applications = set(a['Name'] for a in cluster['Applications'])
            self.assertEqual(applications, set(['hadoop']))

    def test_default_on_4_x_ami(self):
        job = MRTwoStepJob(['-r', 'emr', '--image-version', '4.3.0'])
        job.sandbox()

        with job.make_runner() as runner:
            self.assertEqual(runner._applications(), set())

            runner._launch()
            cluster = runner._describe_cluster()

            applications = set(a['Name'] for a in cluster['Applications'])
            self.assertEqual(applications, set(['Hadoop']))

    def test_applications_requires_4_x_ami(self):
        job = MRTwoStepJob(
            ['-r', 'emr',
             '--image-version', '3.11.0',
             '--application', 'Hadoop',
             '--application', 'Mahout'])
        job.sandbox()

        with job.make_runner() as runner:
            self.assertRaises(ClientError, runner._launch)

    def test_explicit_hadoop(self):
        job = MRTwoStepJob(
            ['-r', 'emr',
             '--application', 'Hadoop',
             '--application', 'Mahout'])
        job.sandbox()

        with job.make_runner() as runner:
            self.assertEqual(runner._applications(),
                             set(['Hadoop', 'Mahout']))

            runner._launch()
            cluster = runner._describe_cluster()

            applications = set(a['Name'] for a in cluster['Applications'])
            self.assertEqual(applications,
                             set(['Hadoop', 'Mahout']))

    def test_implicit_hadoop(self):
        job = MRTwoStepJob(
            ['-r', 'emr',
             '--application', 'Mahout'])
        job.sandbox()

        with job.make_runner() as runner:
            # we explicitly add Hadoop so we can see Hadoop version in
            # the cluster description from the API
            self.assertEqual(runner._applications(),
                             set(['Hadoop', 'Mahout']))

            runner._launch()
            cluster = runner._describe_cluster()

            applications = set(a['Name'] for a in cluster['Applications'])
            self.assertEqual(applications,
                             set(['Hadoop', 'Mahout']))


class EMRConfigurationsTestCase(MockBoto3TestCase):

    # example from:
    # http://docs.aws.amazon.com/ElasticMapReduce/latest/ReleaseGuide/emr-configure-apps.html  # noqa

    def test_default(self):
        job = MRTwoStepJob(['-r', 'emr'])
        job.sandbox()

        with job.make_runner() as runner:
            runner._launch()
            cluster = runner._describe_cluster()

            self.assertFalse(hasattr(cluster, 'configurations'))

    def test_requires_4_x_ami(self):
        self.start(mrjob_conf_patcher(dict(runners=dict(emr=dict(
            emr_configurations=[CORE_SITE_EMR_CONFIGURATION])))))

        job = MRTwoStepJob(['-r', 'emr', '--image-version', '3.11.0'])
        job.sandbox()

        with job.make_runner() as runner:
            self.assertRaises(ClientError, runner._launch)

    def _test_normalized_emr_configurations(self, emr_configurations):

        self.start(mrjob_conf_patcher(dict(runners=dict(emr=dict(
            image_version='4.3.0',
            emr_configurations=emr_configurations)))))

        job = MRTwoStepJob(['-r', 'emr'])
        job.sandbox()

        with job.make_runner() as runner:
            self.assertEqual(runner._opts['emr_configurations'],
                             emr_configurations)

            runner._launch()
            cluster = runner._describe_cluster()

            self.assertEqual(cluster['Configurations'], emr_configurations)

    def test_basic_emr_configuration(self, raw=None):
        self._test_normalized_emr_configurations(
            [CORE_SITE_EMR_CONFIGURATION])

    def test_complex_emr_configurations(self):
        self._test_normalized_emr_configurations(
            [CORE_SITE_EMR_CONFIGURATION, HADOOP_ENV_EMR_CONFIGURATION])

    def test_normalization(self):
        self.start(mrjob_conf_patcher(dict(runners=dict(emr=dict(
            image_version='4.3.0',
            emr_configurations=[
                HADOOP_ENV_EMR_CONFIGURATION_VARIANT])))))

        job = MRTwoStepJob(['-r', 'emr'])
        job.sandbox()

        with job.make_runner() as runner:
            self.assertEqual(runner._opts['emr_configurations'],
                             [HADOOP_ENV_EMR_CONFIGURATION])

    def test_command_line_switch(self):
        job = MRTwoStepJob(
            ['-r', 'emr',
             '--image-version', '4.3.0',
             '--emr-configuration', json.dumps(CORE_SITE_EMR_CONFIGURATION),
             '--emr-configuration', json.dumps(HADOOP_ENV_EMR_CONFIGURATION),
             ])
        job.sandbox()

        with job.make_runner() as runner:
            self.assertEqual(runner._opts['emr_configurations'],
                             [CORE_SITE_EMR_CONFIGURATION,
                              HADOOP_ENV_EMR_CONFIGURATION])

    def test_combine_command_line_with_conf(self):
        self.start(mrjob_conf_patcher(dict(runners=dict(emr=dict(
            image_version='4.3.0',
            emr_configurations=[
                CORE_SITE_EMR_CONFIGURATION])))))

        job = MRTwoStepJob(
            ['-r', 'emr',
             '--emr-configuration', json.dumps(HADOOP_ENV_EMR_CONFIGURATION),
             ])
        job.sandbox()

        with job.make_runner() as runner:
            self.assertEqual(runner._opts['emr_configurations'],
                             [CORE_SITE_EMR_CONFIGURATION,
                              HADOOP_ENV_EMR_CONFIGURATION])


class JobStepIdsTestCase(MockBoto3TestCase):

    def setUp(self):
        super(JobStepIdsTestCase, self).setUp()
        self.start(patch.object(MockEMRClient, 'list_steps',
                                side_effect=MockEMRClient.list_steps,
                                autospec=True))

    def test_empty(self):
        runner = EMRJobRunner()
        runner.make_persistent_cluster()

        self.assertEqual(runner._job_step_ids(max_steps=0), [])
        self.assertEqual(MockEMRClient.list_steps.call_count, 0)

    def test_own_cluster(self):
        job = MRTwoStepJob(['-r', 'emr']).sandbox()

        with job.make_runner() as runner:
            runner._launch()

            steps = _list_all_steps(runner)

            # ensure that steps appear in correct order (see #1316)
            self.assertIn('Step 1', steps[0]['Name'])
            self.assertIn('Step 2', steps[1]['Name'])

            job_step_ids = runner._job_step_ids(max_steps=2)
            self.assertEqual(job_step_ids,
                             [steps[0]['Id'], steps[1]['Id']])

    def test_shared_cluster(self):
        cluster_id = EMRJobRunner().make_persistent_cluster()

        def add_other_steps(runner, n):
            emr_client = runner.make_emr_client()
            emr_client.add_job_flow_steps(
                JobFlowId=runner.get_cluster_id(),
                Steps=[dict(Name='dummy step',
                            HadoopJarStep=(dict(Jar='dummy.jar')))] * n,
            )

        job = MRTwoStepJob(['-r', 'emr', '--cluster-id', cluster_id]).sandbox()

        with job.make_runner() as runner:
            add_other_steps(runner, 50)
            runner._launch()
            add_other_steps(runner, 3)

            steps = _list_all_steps(runner)

            # make sure these are our steps, and they are in the right order
            # (see #1316)
            self.assertIn(runner._job_key, steps[50]['Name'])
            self.assertIn('Step 1', steps[50]['Name'])
            self.assertIn(runner._job_key, steps[51]['Name'])
            self.assertIn('Step 2', steps[51]['Name'])

            job_step_ids = runner._job_step_ids(max_steps=2)

            self.assertEqual(job_step_ids,
                             [steps[50]['Id'], steps[51]['Id']])


class WaitForStepsToCompleteTestCase(MockBoto3TestCase):

    # TODO: test more functionality. This currently
    # mostly ensures that we open the SSH tunnel at an appropriate time

    class StopTest(Exception):
        pass

    def setUp(self):
        super(WaitForStepsToCompleteTestCase, self).setUp()

        # mock out setting up SSH tunnel
        self.start(patch.object(EMRJobRunner, '_set_up_ssh_tunnel'))

        # mock out logging
        self.start(patch('mrjob.emr.log'))

        # track number of calls to _wait_for_step_to_complete()
        #
        # need to keep a ref to the mock; apparently, when side_effect/autospec
        # is used, we can read mock attributes of
        # EMRJobRunner._wait_for_step_to_complete but not write them
        self._wait_for_step_to_complete = self.start(patch.object(
            EMRJobRunner, '_wait_for_step_to_complete',
            side_effect=EMRJobRunner._wait_for_step_to_complete,
            autospec=True))

    def make_runner(self, *extra_args):
        """Make a runner for a two step job and launch it."""
        job = MRTwoStepJob(['-r', 'emr'] + list(extra_args)).sandbox()
        runner = job.make_runner()
        runner._launch()
        return runner

    def test_basic(self):
        runner = self.make_runner()

        runner._wait_for_steps_to_complete()

        self.assertEqual(EMRJobRunner._wait_for_step_to_complete.call_count, 2)
        self.assertTrue(EMRJobRunner._set_up_ssh_tunnel.called)
        self.assertEqual(len(runner._log_interpretations), 2)
        self.assertIsNone(runner._mns_log_interpretation)

    def test_master_node_setup(self):
        fake_jar = os.path.join(self.tmp_dir, 'fake.jar')
        with open(fake_jar, 'w'):
            pass

        # --libjar is currently the only way to create the master
        # node setup script
        runner = self.make_runner('--libjar', fake_jar)

        runner._add_master_node_setup_files_for_upload()
        runner._wait_for_steps_to_complete()

        self.assertIsNotNone(runner._master_node_setup_script_path)

        self.assertEqual(EMRJobRunner._wait_for_step_to_complete.call_count, 3)
        self.assertTrue(EMRJobRunner._set_up_ssh_tunnel.called)
        self.assertEqual(len(runner._log_interpretations), 2)
        self.assertIsNotNone(runner._mns_log_interpretation)
        self.assertEqual(runner._mns_log_interpretation['no_job'], True)

    def test_blanks_out_log_interpretations(self):
        runner = self.make_runner()

        runner._log_interpretations = ['foo', 'bar', 'baz']
        runner._mns_log_interpretation = 'qux'

        self._wait_for_step_to_complete.side_effect = self.StopTest

        self.assertRaises(self.StopTest, runner._wait_for_steps_to_complete)
        self.assertEqual(runner._log_interpretations, [])
        self.assertEqual(runner._mns_log_interpretation, None)

    def test_open_ssh_tunnel_when_first_step_runs(self):
        # normally, we'll open the SSH tunnel when the first step
        # is RUNNING

        # stop the test as soon as SSH tunnel is set up
        EMRJobRunner._set_up_ssh_tunnel.side_effect = self.StopTest

        runner = self.make_runner()

        self.assertRaises(self.StopTest, runner._wait_for_steps_to_complete)

        self.assertEqual(EMRJobRunner._wait_for_step_to_complete.call_count, 1)

        mock_cluster = self.mock_emr_clusters[runner._cluster_id]
        mock_steps = mock_cluster['_Steps']

        self.assertEqual(len(mock_steps), 2)
        self.assertEqual(mock_steps[0]['Status']['State'], 'RUNNING')

    def test_open_ssh_tunnel_if_cluster_running(self):
        # tests #1115

        # stop the test as soon as SSH tunnel is set up
        EMRJobRunner._set_up_ssh_tunnel.side_effect = self.StopTest

        runner = self.make_runner()
        mock_cluster = self.mock_emr_clusters[runner._cluster_id]
        mock_cluster['Status']['State'] = 'RUNNING'
        mock_cluster['MasterPublicDnsName'] = 'mockmaster'

        # run until SSH tunnel is set up
        self.assertRaises(self.StopTest, runner._wait_for_steps_to_complete)

        self.assertFalse(EMRJobRunner._wait_for_step_to_complete.called)

    def test_open_ssh_tunnel_if_cluster_waiting(self):
        # tests #1115

        # stop the test as soon as SSH tunnel is set up
        EMRJobRunner._set_up_ssh_tunnel.side_effect = self.StopTest

        runner = self.make_runner()
        mock_cluster = self.mock_emr_clusters[runner._cluster_id]
        mock_cluster['Status']['State'] = 'WAITING'
        mock_cluster['MasterPublicDnsName'] = 'mockmaster'

        # run until SSH tunnel is set up
        self.assertRaises(self.StopTest, runner._wait_for_steps_to_complete)

        self.assertFalse(EMRJobRunner._wait_for_step_to_complete.called)

    def test_open_ssh_tunnel_when_step_pending_but_cluster_running(self):
        # tests #1115

        # stop the test as soon as SSH tunnel is set up
        EMRJobRunner._set_up_ssh_tunnel.side_effect = self.StopTest

        # put steps from previous job on cluster
        previous_runner = self.make_runner()

        runner = self.make_runner(
            '--cluster-id', previous_runner.get_cluster_id())

        mock_cluster = self.mock_emr_clusters[runner._cluster_id]
        mock_steps = mock_cluster['_Steps']

        # sanity-check: are steps from the previous cluster on there?
        self.assertEqual(len(mock_steps), 4)

        # run until ssh tunnel is called
        self.assertRaises(self.StopTest, runner._wait_for_steps_to_complete)

        # should have only waited for first step
        self.assertEqual(EMRJobRunner._wait_for_step_to_complete.call_count, 1)

        # cluster should be running, step should still be pending
        self.assertEqual(mock_cluster['Status']['State'], 'RUNNING')
        self.assertIn(runner._job_key, mock_steps[2]['Name'])
        self.assertEqual(mock_steps[2]['Status']['State'], 'PENDING')

    def test_terminated_cluster(self):
        runner = self.make_runner()

        self.start(patch(
            'tests.mock_boto3.emr.MockEMRClient.describe_step',
            return_value=dict(
                Step=dict(
                    Status=dict(
                        State='CANCELLED',
                        StateChangeReason={},
                    ),
                ),
            ),
        ))

        self.start(patch(
            'tests.mock_boto3.emr.MockEMRClient.describe_cluster',
            return_value=dict(
                Cluster=dict(
                    Id='j-CLUSTERID',
                    Status=dict(
                        State='TERMINATING',
                        StateChangeReason={},
                    ),
                ),
            ),
        ))

        self.start(patch.object(
            runner, '_check_for_missing_default_iam_roles'))
        self.start(patch.object(
            runner, '_check_for_failed_bootstrap_action',
            side_effect=self.StopTest))

        self.assertRaises(self.StopTest,
                          runner._wait_for_steps_to_complete)

        self.assertTrue(runner._check_for_missing_default_iam_roles.called)
        self.assertTrue(runner._check_for_failed_bootstrap_action.called)


class LsBootstrapStderrLogsTestCase(MockBoto3TestCase):

    def setUp(self):
        super(LsBootstrapStderrLogsTestCase, self).setUp()

        self.runner = EMRJobRunner()
        self.log = self.start(patch('mrjob.emr.log'))

        self._ls_emr_bootstrap_stderr_logs = self.start(
            patch('mrjob.emr._ls_emr_bootstrap_stderr_logs'))
        self.runner._stream_bootstrap_log_dirs = Mock()

    def test_basic(self):
        # _ls_bootstrap_stderr_logs() is a very thin wrapper. Just
        # verify that the keyword args get passed through and
        # that logging happens in the right order

        stderr_path = ('s3://bucket/tmp/logs/j-1EE0CL1O7FDXU/node/i-e647eb49/'
                       'bootstrap-actions/1/stderr.gz')

        self._ls_emr_bootstrap_stderr_logs.return_value = [
            dict(
                action_num=0,
                node_id='i-e647eb49',
                path=stderr_path,
            ),
        ]

        results = self.runner._ls_bootstrap_stderr_logs(
            action_num=0,
            node_id='i-e647eb49',
        )

        self.assertFalse(self.log.info.called)

        self.assertEqual(next(results), dict(
            action_num=0,
            node_id='i-e647eb49',
            path=stderr_path,
        ))
        self._ls_emr_bootstrap_stderr_logs.assert_called_once_with(
            self.runner.fs,
            self.runner._stream_bootstrap_log_dirs.return_value,
            action_num=0,
            node_id='i-e647eb49',
        )

        self.assertEqual(self.log.info.call_count, 1)
        self.assertIn(stderr_path, self.log.info.call_args[0][0])

        self.assertRaises(StopIteration, next, results)


class CheckForFailedBootstrapActionTestCase(MockBoto3TestCase):

    def setUp(self):
        super(CheckForFailedBootstrapActionTestCase, self).setUp()

        self.runner = EMRJobRunner()

        self.start(patch('mrjob.emr._get_reason'))
        self._check_for_nonzero_return_code = self.start(
            patch('mrjob.emr._check_for_nonzero_return_code',
                  return_value=None))
        self.log = self.start(patch('mrjob.emr.log'))
        self._ls_bootstrap_stderr_logs = self.start(
            patch('mrjob.emr.EMRJobRunner._ls_bootstrap_stderr_logs'))
        self._interpret_emr_bootstrap_stderr = self.start(
            patch('mrjob.emr._interpret_emr_bootstrap_stderr',
                  return_value={}))

    def test_failed_for_wrong_reason(self):
        self.runner._check_for_failed_bootstrap_action(cluster=Mock())

        self.assertFalse(self._interpret_emr_bootstrap_stderr.called)
        self.assertFalse(self.log.error.called)

    def test_empty_interpretation(self):
        self._check_for_nonzero_return_code.return_value = dict(
            action_num=0, node_id='i-e647eb49')

        self.runner._check_for_failed_bootstrap_action(cluster=Mock())

        self._ls_bootstrap_stderr_logs.assert_called_once_with(
            action_num=0, node_id='i-e647eb49')
        self.assertTrue(self._interpret_emr_bootstrap_stderr.called)

        self.assertFalse(self.log.error.called)

    def test_error(self):
        self._check_for_nonzero_return_code.return_value = dict(
            action_num=0, node_id='i-e647eb49')

        stderr_path = ('s3://bucket/tmp/logs/j-1EE0CL1O7FDXU/node/'
                       'i-e647eb49/bootstrap-actions/1/stderr.gz')

        self._interpret_emr_bootstrap_stderr.return_value = dict(
            errors=[
                dict(
                    action_num=0,
                    node_id='i-e647eb49',
                    task_error=dict(
                        message='BOOM!\n',
                        path=stderr_path,
                    ),
                ),
            ],
            partial=True,
        )

        self.runner._check_for_failed_bootstrap_action(cluster=Mock())

        self._ls_bootstrap_stderr_logs.assert_called_once_with(
            action_num=0, node_id='i-e647eb49')
        self.assertTrue(self._interpret_emr_bootstrap_stderr.called)

        self.assertTrue(self.log.error.called)
        self.assertIn('BOOM!', self.log.error.call_args[0][0])
        self.assertIn(stderr_path, self.log.error.call_args[0][0])


class UseSudoOverSshTestCase(MockBoto3TestCase):

    def test_ami_4_3_0_with_ssh_fs(self):
        job = MRTwoStepJob(
            ['-r', 'emr', '--ec2-key-pair-file', '/path/to/EMR.pem',
             '--image-version', '4.3.0']).sandbox()

        with job.make_runner() as runner:
            self.assertIsNotNone(runner._ssh_fs)
            self.assertFalse(runner._ssh_fs._sudo)

            runner._launch()

            self.assertTrue(runner._ssh_fs._sudo)

    def test_ami_4_2_0_with_ssh_fs(self):

        job = MRTwoStepJob(
            ['-r', 'emr', '--ec2-key-pair-file', '/path/to/EMR.pem',
             '--image-version', '4.2.0']).sandbox()

        with job.make_runner() as runner:
            self.assertIsNotNone(runner._ssh_fs)
            self.assertFalse(runner._ssh_fs._sudo)

            runner._launch()

            self.assertFalse(runner._ssh_fs._sudo)

    def test_ami_4_3_0_without_ssh_fs(self):
        # just make sure we don't cause an error trying to set up sudo
        # on a nonexistent filesystem
        job = MRTwoStepJob(
            ['-r', 'emr', '--image-version', '4.3.0']).sandbox()

        with job.make_runner() as runner:
            self.assertIsNone(runner._ssh_fs)

            runner._launch()

            self.assertIsNone(runner._ssh_fs)


class MasterPrivateIPTestCase(MockBoto3TestCase):

    # logic for runner._master_private_ip()

    def test_master_private_ip(self):
        job = MRTwoStepJob(['-r', 'emr'])
        job.sandbox()

        with job.make_runner() as runner:
            # no cluster yet
            self.assertRaises(AssertionError, runner._master_private_ip)

            runner._launch()

            self.assertIsNone(runner._master_private_ip())

            self.simulate_emr_progress(runner.get_cluster_id())
            self.assertIsNotNone(runner._master_private_ip())


class SetUpSSHTunnelTestCase(MockBoto3TestCase):

    def setUp(self, *args):
        super(SetUpSSHTunnelTestCase, self).setUp()

        self.mock_Popen = self.start(patch('mrjob.emr.Popen'))
        # simulate successfully binding port
        self.mock_Popen.return_value.returncode = None
        self.mock_Popen.return_value.pid = 99999

        self.start(patch('os.kill'))  # don't clean up fake SSH proc

    def get_ssh_args(self, *args, **kwargs):
        job_args = [
            '-r', 'emr',
            '--ssh-tunnel',
            '--ec2-key-pair', 'EMR',
            '--ec2-key-pair-file', '/path/to/EMR.pem'] + list(args)

        job = MRTwoStepJob(job_args)
        job.sandbox()

        with job.make_runner() as runner:
            runner._launch()

            cluster_id = runner.get_cluster_id()

            cluster = self.mock_emr_clusters[cluster_id]
            while cluster['Status']['State'] in ('STARTING', 'BOOTSTRAPPING'):
                self.simulate_emr_progress(cluster_id)

            runner._set_up_ssh_tunnel()

            ssh_args = self.mock_Popen.call_args[0][0]

            if kwargs.get('assert_tunnel_failed'):
                self.assertFalse(runner._ssh_proc)

            return ssh_args

    def parse_ssh_args(self, ssh_args):
        local_port, remote_host, remote_port = (
            ssh_args[ssh_args.index('-L') + 1].split(':'))

        local_port = int(local_port)
        remote_port = int(remote_port)

        user, host = ssh_args[-1].split('@')

        return dict(
            host=host,
            local_port=local_port,
            remote_host=remote_host,
            remote_port=remote_port,
            user=user)

    def test_basic(self):
        # test things that don't depend on AMIs
        ssh_args = self.get_ssh_args()
        params = self.parse_ssh_args(ssh_args)

        self.assertEqual(params['user'], 'hadoop')
        self.assertNotEqual(params['host'], params['remote_host'])

        self.assertEqual(self.mock_Popen.call_count, 1)

        self.assertNotIn('-g', ssh_args)
        self.assertNotIn('-4', ssh_args)

    def test_2_x_ami(self):
        ssh_args = self.get_ssh_args('--image-version', '2.4.11')
        params = self.parse_ssh_args(ssh_args)

        self.assertEqual(params['remote_port'], 9100)
        self.assertEqual(params['remote_host'], 'localhost')

    def test_3_x_ami(self):
        ssh_args = self.get_ssh_args('--image-version', '3.11.0')
        params = self.parse_ssh_args(ssh_args)

        self.assertEqual(params['remote_port'], 9026)
        self.assertEqual(len(params['remote_host'].split('.')), 4)

    def test_4_x_ami(self):
        ssh_args = self.get_ssh_args('--image-version', '4.7.2')
        params = self.parse_ssh_args(ssh_args)

        self.assertEqual(params['remote_port'], 8088)
        self.assertEqual(len(params['remote_host'].split('.')), 4)

    def test_ssh_tunnel_is_open(self):
        # this is the same on all AMIs
        ssh_args = self.get_ssh_args('--ssh-tunnel-is-open')

        self.assertIn('-g', ssh_args)
        self.assertIn('-4', ssh_args)

    def test_ssh_bind_ports(self):
        ssh_args = self.get_ssh_args('--ssh-bind-ports', '12345')
        params = self.parse_ssh_args(ssh_args)

        self.assertEqual(params['local_port'], 12345)

    def test_retry_ports(self):
        returncodes = [None, 255, 255]  # in reverse order

        def popen_side_effect(*args, **kwargs):
            return_value = Mock()
            return_value.pid = 99999
            return_value.returncode = returncodes.pop()
            return return_value

        self.mock_Popen.side_effect = popen_side_effect

        self.start(patch('mrjob.emr.EMRJobRunner._pick_ssh_bind_ports',
                   return_value=[10001, 10002, 10003, 10004]))

        ssh_args = self.get_ssh_args()
        params = self.parse_ssh_args(ssh_args)

        self.assertEqual(self.mock_Popen.call_count, 3)
        self.assertEqual(params['local_port'], 10003)

    def test_missing_ssh_binary(self):
        # tests #1474
        self.mock_Popen.side_effect = OSError(2, 'No such file or directory')

        self.get_ssh_args(assert_tunnel_failed=True)

    def test_other_popen_error(self):
        self.mock_Popen.side_effect = NotImplementedError()

        self.assertRaises(NotImplementedError, self.get_ssh_args)


class UsesSparkTestCase(MockBoto3TestCase):

    def test_default(self):
        job = MRTwoStepJob(['-r', 'emr'])
        job.sandbox()

        with job.make_runner() as runner:
            self.assertFalse(runner._uses_spark())
            self.assertFalse(runner._has_spark_steps())
            self.assertFalse(runner._has_spark_install_bootstrap_action())
            self.assertFalse(runner._has_spark_application())
            self.assertFalse(runner._opts['bootstrap_spark'])

    def test_spark_step(self):
        job = MRNullSpark(['-r', 'emr'])
        job.sandbox()

        with job.make_runner() as runner:
            self.assertTrue(runner._uses_spark())
            self.assertTrue(runner._has_spark_steps())

    def test_spark_script_step(self):
        job = MRSparkScript(['-r', 'emr'])
        job.sandbox()

        with job.make_runner() as runner:
            self.assertTrue(runner._uses_spark())
            self.assertTrue(runner._has_spark_steps())

    def test_streaming_and_spark_steps(self):
        job = MRStreamingAndSpark(['-r', 'emr'])
        job.sandbox()

        with job.make_runner() as runner:
            self.assertTrue(runner._uses_spark())
            self.assertTrue(runner._has_spark_steps())

    def test_s3_spark_install_bootstrap_action(self):
        job = MRTwoStepJob([
            '-r', 'emr',
            '--bootstrap-action',
            's3://support.elasticmapreduce/spark/install-spark',
        ])
        job.sandbox()

        with job.make_runner() as runner:
            self.assertTrue(runner._uses_spark())
            self.assertTrue(runner._has_spark_install_bootstrap_action())

    def test_file_spark_install_bootstrap_action(self):
        job = MRTwoStepJob([
            '-r', 'emr',
            '--bootstrap-action',
            'file:///usr/share/aws/emr/install-spark/install-spark',
        ])
        job.sandbox()

        with job.make_runner() as runner:
            self.assertTrue(runner._uses_spark())
            self.assertTrue(runner._has_spark_install_bootstrap_action())

    def test_s3_ganglia_install_bootstrap_action(self):
        job = MRTwoStepJob([
            '-r', 'emr',
            '--bootstrap-action',
            's3://beta.elasticmapreduce/bootstrap-actions/install-ganglia',
        ])

        job.sandbox()

        with job.make_runner() as runner:
            self.assertFalse(runner._uses_spark())
            self.assertFalse(runner._has_spark_install_bootstrap_action())

    def test_s3_ganglia_and_spark_bootstrap_actions(self):
        job = MRTwoStepJob([
            '-r', 'emr',
            '--bootstrap-action',
            's3://support.elasticmapreduce/spark/install-spark',
            's3://beta.elasticmapreduce/bootstrap-actions/install-ganglia',
        ])
        job.sandbox()

        with job.make_runner() as runner:
            self.assertTrue(runner._uses_spark())
            self.assertTrue(runner._has_spark_install_bootstrap_action())

    def test_spark_application(self):
        job = MRTwoStepJob(['-r', 'emr',
                            '--image-version', '4.0.0',
                            '--application', 'Spark'])
        job.sandbox()

        with job.make_runner() as runner:
            self.assertTrue(runner._uses_spark())
            self.assertTrue(runner._has_spark_application())

    def test_spark_application_lowercase(self):
        job = MRTwoStepJob(['-r', 'emr',
                            '--image-version', '4.0.0',
                            '--application', 'spark'])
        job.sandbox()

        with job.make_runner() as runner:
            self.assertTrue(runner._uses_spark())
            self.assertTrue(runner._has_spark_application())

    def test_other_application(self):
        job = MRTwoStepJob(['-r', 'emr',
                            '--image-version', '4.0.0',
                            '--application', 'Mahout'])
        job.sandbox()

        with job.make_runner() as runner:
            self.assertFalse(runner._uses_spark())
            self.assertFalse(runner._has_spark_application())

    def test_spark_and_other_application(self):
        job = MRTwoStepJob(['-r', 'emr',
                            '--image-version', '4.0.0',
                            '--application', 'Mahout',
                            '--application', 'Spark'])
        job.sandbox()

        with job.make_runner() as runner:
            self.assertTrue(runner._uses_spark())
            self.assertTrue(runner._has_spark_application())

    def test_bootstrap_spark(self):
        # tests #1465
        job = MRTwoStepJob(['-r', 'emr', '--bootstrap-spark'])
        job.sandbox()

        with job.make_runner() as runner:
            self.assertTrue(runner._uses_spark())
            self.assertTrue(runner._opts['bootstrap_spark'])

    def test_ignores_new_supported_products_api_param(self):
        job = MRTwoStepJob(['-r', 'emr',
                            '--emr-api-param',
                            'NewSupportedProducts.member.1.Name=spark'])
        job.sandbox()

        with job.make_runner() as runner:
            self.assertFalse(runner._uses_spark())
            self.assertFalse(runner._has_spark_application())

    def test_ignores_application_api_param(self):
        job = MRTwoStepJob(['-r', 'emr',
                            '--image-version', '4.0.0',
                            '--emr-api-param',
                            'Application.member.1.Name=Spark'])
        job.sandbox()

        with job.make_runner() as runner:
            self.assertFalse(runner._uses_spark())
            self.assertFalse(runner._has_spark_application())


class SparkPyFilesTestCase(MockBoto3TestCase):

    def test_eggs(self):
        egg1_path = self.makefile('dragon.egg')
        egg2_path = self.makefile('horton.egg')

        job = MRNullSpark([
            '-r', 'emr',
            '--py-file', egg1_path, '--py-file', egg2_path])
        job.sandbox()

        with job.make_runner() as runner:
            runner._add_job_files_for_upload()

            # in the cloud, we need to upload py_files to cloud storage
            self.assertIn(egg1_path, runner._upload_mgr.path_to_uri())
            self.assertIn(egg2_path, runner._upload_mgr.path_to_uri())

            self.assertEqual(
                runner._spark_py_files(),
                [runner._upload_mgr.uri(egg1_path),
                 runner._upload_mgr.uri(egg2_path)]
            )


class TestClusterSparkSupportWarning(MockBoto3TestCase):

    def test_okay(self):
        job = MRNullSpark(['-r', 'emr', '--image-version', '4.0.0'])
        job.sandbox()

        with job.make_runner() as runner:
            runner._launch()

            message = runner._cluster_spark_support_warning()
            self.assertIsNone(message)

    def test_no_python_3(self):
        job = MRNullSpark(['-r', 'emr', '--image-version', '3.11.0'])
        job.sandbox()

        with job.make_runner() as runner:
            runner._launch()

            message = runner._cluster_spark_support_warning()
            self.assertIsNotNone(message)
            # this version of Spark is bad for different reasons, depending
            # on Python version
            if PY2:
                self.assertIn('old version of Spark', message)
            else:
                self.assertIn('Python 3', message)
            self.assertIn('4.0.0', message)

    def test_too_old(self):
        job = MRNullSpark(['-r', 'emr', '--image-version', '3.7.0'])
        job.sandbox()

        with job.make_runner() as runner:
            runner._launch()

            message = runner._cluster_spark_support_warning()
            self.assertIsNotNone(message)
            self.assertIn('support Spark', message)
            self.assertNotIn('Python 3', message)
            # should suggest an AMI that works with this version of Python
            if PY2:
                self.assertIn('3.8.0', message)
            else:
                self.assertIn('4.0.0', message)

    def test_master_instance_too_small(self):
        job = MRNullSpark(['-r', 'emr', '--image-version', '4.0.0',
                           '--num-core-instances', '2',
                           '--core-instance-type', 'm1.medium'])
        job.sandbox()

        with job.make_runner() as runner:
            runner._launch()

            message = runner._cluster_spark_support_warning()
            self.assertIsNotNone(message)
            self.assertIn('too small', message)
            self.assertIn('stall', message)

    def test_core_instances_too_small(self):
        job = MRNullSpark(['-r', 'emr', '--image-version', '4.0.0',
                           '--num-core-instances', '2',
                           '--core-instance-type', 'm1.medium'])
        job.sandbox()

        with job.make_runner() as runner:
            runner._launch()

            message = runner._cluster_spark_support_warning()
            self.assertIsNotNone(message)
            self.assertIn('too small', message)
            self.assertIn('stall', message)

    def test_task_instances_too_small(self):
        job = MRNullSpark(['-r', 'emr', '--image-version', '4.0.0',
                           '--num-core-instances', '2',
                           '--core-instance-type', 'm1.large',
                           '--num-task-instances', '2',
                           '--task-instance-type', 'm1.medium'])
        job.sandbox()

        with job.make_runner() as runner:
            runner._launch()

            message = runner._cluster_spark_support_warning()
            self.assertIsNotNone(message)
            self.assertIn('too small', message)
            self.assertIn('stall', message)

    def test_sole_master_instance_too_small(self):
        job = MRNullSpark(['-r', 'emr', '--image-version', '4.0.0',
                           '--master-instance-type', 'm1.medium'])
        job.sandbox()

        with job.make_runner() as runner:
            runner._launch()

            message = runner._cluster_spark_support_warning()
            self.assertIsNotNone(message)
            self.assertIn('too small', message)
            self.assertIn('stall', message)

    def test_okay_with_core_instances_and_small_master(self):
        job = MRNullSpark(['-r', 'emr', '--image-version', '4.0.0',
                           '--num-core-instances', '2',
                           '--master-instance-type', 'm1.medium'])
        job.sandbox()

        with job.make_runner() as runner:
            runner._launch()

            message = runner._cluster_spark_support_warning()
            self.assertIsNone(message)


class ImageVersionGteTestCase(MockBoto3TestCase):

    def test_image_version(self):
        runner = EMRJobRunner(image_version='3.7.0')

        self.assertTrue(runner._image_version_gte('3'))
        self.assertTrue(runner._image_version_gte('3.7.0'))
        self.assertFalse(runner._image_version_gte('3.8.0'))

    def test_release_label(self):
        runner = EMRJobRunner(release_label='emr-4.8.2')

        self.assertTrue(runner._image_version_gte('4'))
        self.assertTrue(runner._image_version_gte('4.6.0'))
        self.assertTrue(runner._image_version_gte('4.8.2'))
        self.assertFalse(runner._image_version_gte('4.9.0'))
        self.assertFalse(runner._image_version_gte('5'))

    def test_release_label_hides_image_version(self):
        runner = EMRJobRunner(image_version='3.7.0',
                              release_label='emr-4.8.2')

        self.assertTrue(runner._image_version_gte('4'))
        self.assertTrue(runner._image_version_gte('4.6.0'))
        self.assertTrue(runner._image_version_gte('4.8.2'))
        self.assertFalse(runner._image_version_gte('5'))


class SparkSubmitArgPrefixTestCase(MockBoto3TestCase):

    def test_default(self):
        # these are hard-coded and always the same
        runner = EMRJobRunner()

        self.assertEqual(
            runner._spark_submit_arg_prefix(),
            ['--master', 'yarn', '--deploy-mode', 'cluster'])


class SSHWorkerHostsTestCase(MockBoto3TestCase):

    def _ssh_worker_hosts(self, *args):
        mr_job = MRTwoStepJob(['-r', 'emr'] + list(args))
        mr_job.sandbox()

        with mr_job.make_runner() as runner:
            runner.run()

            return runner._ssh_worker_hosts()

    def test_ignore_master(self):
        self.assertEqual(len(self._ssh_worker_hosts()), 0)

    def test_include_core_nodes(self):
        self.assertEqual(
            len(self._ssh_worker_hosts('--num-core-instances', '2')),
            2)

    def test_include_task_nodes(self):
        self.assertEqual(
            len(self._ssh_worker_hosts('--num-core-instances', '2',
                                       '--num-task-instances', '3')),
            5)


class BadBashWorkaroundTestCase(MockBoto3TestCase):
    # regression test for 1548

    def _test_sh_bin(self, image_version, expected_bin, expected_pre_commands):
        cookie_jar = self.makefile('cookie.jar')

        job = MRTwoStepJob(['-r', 'emr', '--image-version', image_version,
                            '--libjar', cookie_jar])
        job.sandbox()

        def check_script(path):
            self.assertTrue(path)
            with open(path) as script:
                lines = list(script)
                self.assertEqual(lines[0].strip(),
                                 '#!%s' % cmd_line(expected_bin))
                # everything up to first newline is a pre-command
                pre_commands = []
                for line in lines[1:]:
                    cmd = line.strip()
                    if not cmd:
                        break
                    pre_commands.append(cmd)

                self.assertEqual(pre_commands, expected_pre_commands)

        with job.make_runner() as runner:
            runner.run()

            self.assertEqual(runner._sh_bin(), expected_bin)
            self.assertEqual(runner._sh_pre_commands(), expected_pre_commands)

            check_script(runner._master_bootstrap_script_path)
            check_script(runner._master_node_setup_script_path)

    def test_good_bash(self):
        self._test_sh_bin('5.0.0', ['/bin/sh', '-ex'], [])

    def test_bad_bash(self):
        self._test_sh_bin('5.2.0', ['/bin/sh', '-x'], ['set -e'])


class LogProgressTestCase(MockBoto3TestCase):

    def setUp(self):
        super(LogProgressTestCase, self).setUp()

        self._progress_html_from_tunnel = self.start(patch(
            'mrjob.emr.EMRJobRunner._progress_html_from_tunnel'))
        self._progress_html_over_ssh = self.start(patch(
            'mrjob.emr.EMRJobRunner._progress_html_over_ssh'))

        self._parse_progress_from_job_tracker = self.start(patch(
            'mrjob.emr._parse_progress_from_job_tracker',
            return_value=(100, 50)))

        self._parse_progress_from_resource_manager = self.start(patch(
            'mrjob.emr._parse_progress_from_resource_manager',
            return_value=61.3))

        self.log = self.start(patch('mrjob.emr.log'))

        # don't clean up our mock cluster; this causes unwanted logging
        self.start(patch('mrjob.emr.EMRJobRunner.cleanup'))

    def _launch_and_log_progress(self, *args):
        job = MRTwoStepJob(['-r', 'emr'] + list(args))
        job.sandbox()

        with job.make_runner() as runner:
            runner._launch()
            self.log.info.reset_mock()

            runner._log_step_progress()

    def test_default(self):
        # by default, we fetch progress from the resource manager, through
        # the SSH tunnel
        self._launch_and_log_progress()

        self.log.info.assert_called_once_with('    61.3% complete')

        self.assertTrue(self._progress_html_from_tunnel.called)
        self.assertFalse(self._progress_html_over_ssh.called)

        self.assertFalse(self._parse_progress_from_job_tracker.called)
        self._parse_progress_from_resource_manager.assert_called_once_with(
            self._progress_html_from_tunnel.return_value)

    def test_fallback_to_direct_ssh(self):
        self._progress_html_from_tunnel.return_value = None

        self._launch_and_log_progress()

        self.log.info.assert_called_once_with('    61.3% complete')

        self.assertTrue(self._progress_html_from_tunnel.called)
        self.assertTrue(self._progress_html_over_ssh.called)

        self.assertFalse(self._parse_progress_from_job_tracker.called)
        self._parse_progress_from_resource_manager.assert_called_once_with(
            self._progress_html_over_ssh.return_value)

    def test_no_progress_available(self):
        self._progress_html_from_tunnel.return_value = None
        self._progress_html_over_ssh.return_value = None

        self._launch_and_log_progress()

        self.assertFalse(self.log.info.called)

        self.assertTrue(self._progress_html_from_tunnel.called)
        self.assertTrue(self._progress_html_over_ssh.called)

        self.assertFalse(self._parse_progress_from_job_tracker.called)
        self.assertFalse(self._parse_progress_from_resource_manager.called)

    def test_use_job_tracker_on_2_x_amis(self):
        # by default, we fetch progress from the resource manager, through
        # the SSH tunnel
        self._launch_and_log_progress('--image-version', '2.4.9')

        self.log.info.assert_called_once_with('   map 100% reduce  50%')

        self.assertTrue(self._progress_html_from_tunnel.called)
        self.assertFalse(self._progress_html_over_ssh.called)

        self._parse_progress_from_job_tracker.assert_called_once_with(
            self._progress_html_from_tunnel.return_value)
        self.assertFalse(self._parse_progress_from_resource_manager.called)


class ProgressHtmlFromTunnelTestCase(MockBoto3TestCase):

    MOCK_TUNNEL_URL = 'http://foohost:12345/cluster'

    def setUp(self):
        super(ProgressHtmlFromTunnelTestCase, self).setUp()

        self.urlopen = self.start(patch('mrjob.emr.urlopen'))

        self.log = self.start(patch('mrjob.emr.log'))

        # don't clean up our mock cluster; this causes unwanted logging
        self.start(patch('mrjob.emr.EMRJobRunner.cleanup'))

    def _launch_and_get_progress_html(self, ssh_tunnel=True):
        job = MRTwoStepJob(['-r', 'emr'])
        job.sandbox()

        with job.make_runner() as runner:
            runner._launch()
            if ssh_tunnel:
                runner._ssh_tunnel_url = self.MOCK_TUNNEL_URL

            self.log.debug.reset_mock()

            return runner._progress_html_from_tunnel()

    def test_no_tunnel(self):
        self.assertIsNone(self._launch_and_get_progress_html(ssh_tunnel=False))

        self.assertFalse(self.urlopen.called)

    def test_tunnel(self):
        html = self._launch_and_get_progress_html()

        self.urlopen.assert_called_once_with(self.MOCK_TUNNEL_URL)
        self.assertTrue(self.urlopen.return_value.read.called)

        self.assertEqual(html, self.urlopen.return_value.read.return_value)

        self.assertTrue(self.urlopen.return_value.close.called)

    def test_urlopen_exception(self):
        self.urlopen.side_effect = Exception('BOOM')

        self.assertIsNone(self._launch_and_get_progress_html())

        self.urlopen.assert_called_once_with(self.MOCK_TUNNEL_URL)
        self.assertFalse(self.urlopen.return_value.read.called)

        self.assertFalse(self.urlopen.return_value.close.called)

    def test_urlopen_read_exception(self):
        self.urlopen.return_value.read.side_effect = Exception('BOOM')

        self.assertIsNone(self._launch_and_get_progress_html())

        self.urlopen.assert_called_once_with(self.MOCK_TUNNEL_URL)
        self.assertTrue(self.urlopen.return_value.read.called)

        self.assertTrue(self.urlopen.return_value.close.called)


class ProgressHtmlOverSshTestCase(MockBoto3TestCase):

    MOCK_MASTER = 'mockmaster'
    MOCK_JOB_TRACKER_URL = 'http://1.2.3.4:8088/cluster'

    MOCK_EC2_KEY_PAIR_FILE = 'mock.pem'

    def setUp(self):
        super(ProgressHtmlOverSshTestCase, self).setUp()

        self._ssh_run = self.start(patch('mrjob.emr._ssh_run',
                                         return_value=(Mock(), Mock())))

        self._address_of_master = self.start(patch(
            'mrjob.emr.EMRJobRunner._address_of_master',
            return_value=self.MOCK_MASTER))

        self._job_tracker_url = self.start(patch(
            'mrjob.emr.EMRJobRunner._job_tracker_url',
            return_value=self.MOCK_JOB_TRACKER_URL))

    def _launch_and_get_progress_html(self, *args):
        job = MRTwoStepJob(
            ['-r', 'emr', '--ec2-key-pair-file', self.MOCK_EC2_KEY_PAIR_FILE] +
            list(args))
        job.sandbox()

        with job.make_runner() as runner:
            runner._launch()
            return runner._progress_html_over_ssh()

    def test_default(self):
        html = self._launch_and_get_progress_html()

        self.assertIsNotNone(html)
        self._ssh_run.assert_called_once_with(
            ['ssh'],
            self.MOCK_MASTER,
            self.MOCK_EC2_KEY_PAIR_FILE,
            ['curl', self.MOCK_JOB_TRACKER_URL])

        self.assertEqual(html, self._ssh_run.return_value[0])

    def test_no_master_node(self):
        self._address_of_master.return_value = None

        self.assertIsNone(self._launch_and_get_progress_html())

        self.assertFalse(self._ssh_run.called)

    def test_no_ssh_bin(self):
        self.assertIsNone(self._launch_and_get_progress_html('--ssh-bin', ''))

        self.assertFalse(self._ssh_run.called)

    def test_no_key_pair_file(self):
        self.assertIsNone(self._launch_and_get_progress_html(
            '--ec2-key-pair-file', ''))

        self.assertFalse(self._ssh_run.called)

    def test_ssh_run_exception(self):
        self._ssh_run.side_effect = Exception('BOOM')

        self.assertIsNone(self._launch_and_get_progress_html())

        self.assertTrue(self._ssh_run.called)<|MERGE_RESOLUTION|>--- conflicted
+++ resolved
@@ -1510,17 +1510,10 @@
         self.assertEqual(actions[1]['Name'], 'action 1')
 
         # check for master bootstrap script
-<<<<<<< HEAD
         self.assertTrue(actions[2]['ScriptPath'].startswith('s3://mrjob-'))
-        self.assertTrue(actions[2]['ScriptPath'].endswith('b.py'))
+        self.assertTrue(actions[2]['ScriptPath'].endswith('b.sh'))
         self.assertEqual(actions[2]['Args'], [])
         self.assertEqual(actions[2]['Name'], 'master')
-=======
-        self.assertTrue(actions[2].scriptpath.startswith('s3://mrjob-'))
-        self.assertTrue(actions[2].scriptpath.endswith('b.sh'))
-        self.assertEqual(actions[2].args, [])
-        self.assertEqual(actions[2].name, 'master')
->>>>>>> 044b694b
 
         # make sure master bootstrap script is on S3
         self.assertTrue(runner.fs.exists(actions[2]['ScriptPath']))
@@ -1564,17 +1557,10 @@
         self.assertEqual(actions[0]['Args'][1], 'mysql-server')
 
         # check for master bootstrap script
-<<<<<<< HEAD
         self.assertTrue(actions[1]['ScriptPath'].startswith('s3://mrjob-'))
-        self.assertTrue(actions[1]['ScriptPath'].endswith('b.py'))
+        self.assertTrue(actions[1]['ScriptPath'].endswith('b.sh'))
         self.assertEqual(actions[1]['Args'], [])
         self.assertEqual(actions[1]['Name'], 'master')
-=======
-        self.assertTrue(actions[1].scriptpath.startswith('s3://mrjob-'))
-        self.assertTrue(actions[1].scriptpath.endswith('b.sh'))
-        self.assertEqual(actions[1].args, [])
-        self.assertEqual(actions[1].name, 'master')
->>>>>>> 044b694b
 
         # make sure master bootstrap script is on S3
         self.assertTrue(runner.fs.exists(actions[1]['ScriptPath']))
