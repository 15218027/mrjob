--- conflicted
+++ resolved
@@ -5998,14 +5998,7 @@
             self.assertIsNone(message)
 
     def test_no_python_3(self):
-<<<<<<< HEAD
-        job = MRNullSpark(['-r', 'emr'])  # default AMI is 3.11.0
-=======
-        if PY2:
-            return
-
         job = MRNullSpark(['-r', 'emr', '--image-version', '3.11.0'])
->>>>>>> c851369b
         job.sandbox()
 
         with job.make_runner() as runner:
