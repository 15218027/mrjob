# Copyright 2011-2012 Yelp
# Copyright 2015 Yelp
#
# Licensed under the Apache License, Version 2.0 (the "License");
# you may not use this file except in compliance with the License.
# You may obtain a copy of the License at
#
# http://www.apache.org/licenses/LICENSE-2.0
#
# Unless required by applicable law or agreed to in writing, software
# distributed under the License is distributed on an "AS IS" BASIS,
# WITHOUT WARRANTIES OR CONDITIONS OF ANY KIND, either express or implied.
# See the License for the specific language governing permissions and
# limitations under the License.
"""Very basic tests for the audit_usage script"""
import sys
from datetime import datetime
from datetime import timedelta

<<<<<<< HEAD
from mrjob.emr import EMRJobRunner
from mrjob.py2 import StringIO
from mrjob.tools.emr.report_long_jobs import find_long_running_jobs
from mrjob.tools.emr.report_long_jobs import main

from tests.mockboto import MockEmrObject
from tests.py2 import TestCase
from tests.mockboto import MockBotoTestCase

JOB_FLOWS = [
=======
from mrjob.tools.emr.report_long_jobs import find_long_running_jobs
from mrjob.tools.emr.report_long_jobs import main
from tests.mockboto import MockEmrObject
from tests.test_emr import MockEMRAndS3TestCase

CLUSTERS = [
    MockEmrObject(
        id='j-STARTING',
        name='mr_grieving',
        status=MockEmrObject(
            state='STARTING',
            timeline=MockEmrObject(
                creationdatetime='2010-06-06T00:05:00Z',
            ),
        ),
        _steps=[],
    ),
>>>>>>> 6c7848e1
    MockEmrObject(
        id='j-BOOTSTRAPPING',
        name='mr_grieving',
        status=MockEmrObject(
            state='BOOTSTRAPPING',
            timeline=MockEmrObject(
                creationdatetime='2010-06-06T00:05:00Z',
            ),
        ),
        _steps=[],
    ),
    MockEmrObject(
        id='j-RUNNING1STEP',
        name='mr_grieving',
        status=MockEmrObject(
            state='RUNNING',
            timeline=MockEmrObject(
                creationdatetime='2010-06-06T00:00:00Z',
                readydatetime='2010-06-06T00:15:00Z',
            ),
        ),
        _steps=[
            MockEmrObject(
                name='mr_denial: Step 1 of 5',
                status=MockEmrObject(
                    state='RUNNING',
                    timeline=MockEmrObject(
                        startdatetime='2010-06-06T00:20:00Z',
                    ),
                ),
            ),
        ],
    ),
    MockEmrObject(
        id='j-RUNNING2STEPS',
        name='mr_grieving',
        status=MockEmrObject(
            state='RUNNING',
            timeline=MockEmrObject(
                creationdatetime='2010-06-06T00:00:00Z',
                readydatetime='2010-06-06T00:15:00Z',
            ),
        ),
        _steps=[
            MockEmrObject(
                name='mr_denial: Step 1 of 5',
                status=MockEmrObject(
                    state='COMPLETED',
                    timeline=MockEmrObject(
                        enddatetime='2010-06-06T00:25:00Z',
                        startdatetime='2010-06-06T00:20:00Z',
                    ),
                ),
            ),
            MockEmrObject(
                name='mr_anger: Step 2 of 5',
                status=MockEmrObject(
                    state='RUNNING',
                    timeline=MockEmrObject(
                        startdatetime='2010-06-06T00:30:00Z',
                    ),
                ),
            ),
        ]
    ),
    MockEmrObject(
        id='j-RUNNINGANDPENDING',
        name='mr_grieving',
        status=MockEmrObject(
            state='RUNNING',
            timeline=MockEmrObject(
                creationdatetime='2010-06-06T00:00:00Z',
                readydatetime='2010-06-06T00:15:00Z',
            ),
        ),
        _steps=[
            MockEmrObject(
                name='mr_denial: Step 1 of 5',
                status=MockEmrObject(
                    state='COMPLETED',
                    timeline=MockEmrObject(
                        enddatetime='2010-06-06T00:25:00Z',
                        startdatetime='2010-06-06T00:20:00Z',
                    ),
                ),
            ),
            MockEmrObject(
                name='mr_anger: Step 2 of 5',
                status=MockEmrObject(
                    state='RUNNING',
                    timeline=MockEmrObject(
                        startdatetime='2010-06-06T00:30:00Z',
                    ),
                ),
            ),
            MockEmrObject(
                name='mr_bargaining: Step 3 of 5',
                status=MockEmrObject(
                    state='PENDING',
                ),
            ),
        ]
    ),
    MockEmrObject(
        id='j-PENDING1STEP',
        name='mr_grieving',
        status=MockEmrObject(
            state='RUNNING',
            timeline=MockEmrObject(
                creationdatetime='2010-06-06T00:00:00Z',
                readydatetime='2010-06-06T00:15:00Z',
            ),
        ),
        _steps=[
            MockEmrObject(
                name='mr_bargaining: Step 3 of 5',
                status=MockEmrObject(
                    state='PENDING',
                ),
            ),
        ]
    ),
    MockEmrObject(
        id='j-PENDING2STEPS',
        name='mr_grieving',
        status=MockEmrObject(
            state='RUNNING',
            timeline=MockEmrObject(
                creationdatetime='2010-06-06T00:00:00Z',
                readydatetime='2010-06-06T00:15:00Z',
            ),
        ),
        _steps=[
            MockEmrObject(
                name='mr_bargaining: Step 3 of 5',
                status=MockEmrObject(
                    state='COMPLETED',
                    timeline=MockEmrObject(
                        enddatetime='2010-06-06T00:35:00Z',
                        startdatetime='2010-06-06T00:20:00Z',
                    ),
                ),
            ),
            MockEmrObject(
                name='mr_depression: Step 4 of 5',
                status=MockEmrObject(
                    state='PENDING',
                ),
            ),
        ]
    ),
    MockEmrObject(
        id='j-COMPLETED',
        name='mr_grieving',
        status=MockEmrObject(
            state='COMPLETED',
            timeline=MockEmrObject(
                creationdatetime='2010-06-06T00:00:00Z',
                readydatetime='2010-06-06T00:15:00Z',
            ),
        ),
        state='COMPLETED',
        _steps=[
            MockEmrObject(
                name='mr_acceptance: Step 5 of 5',
                status=MockEmrObject(
                    state='COMPLETED',
                    timeline=MockEmrObject(
                        enddatetime='2010-06-06T00:40:00Z',
                        startdatetime='2010-06-06T00:20:00Z',
                    ),
                ),
            ),
        ]
    ),
]

CLUSTERS_BY_ID = dict((cluster.id, cluster) for cluster in CLUSTERS)

CLUSTER_SUMMARIES_BY_ID = dict(
    (cluster.id, MockEmrObject(
        id=cluster.id,
        name=cluster.name,
        status=cluster.status))
    for cluster in CLUSTERS)


class ReportLongJobsTestCase(MockBotoTestCase):

    def setUp(self):
        super(ReportLongJobsTestCase, self).setUp()
        # redirect print statements to self.stdout
        self._real_stdout = sys.stdout
        self.stdout = StringIO()
        sys.stdout = self.stdout

    def tearDown(self):
        sys.stdout = self._real_stdout
        super(ReportLongJobsTestCase, self).tearDown()

    def test_with_no_job_flows(self):
        main(['-q', '--no-conf'])  # just make sure it doesn't crash

    def test_with_all_clusters(self):
        for cluster in CLUSTERS:
            self.add_mock_emr_cluster(cluster)

        emr_conn = self.connect_emr()
        emr_conn.run_jobflow('no name',
                             job_flow_role='fake-instance-profile',
                             service_role='fake-service-role')
        main(['-q', '--no-conf'])

        lines = [line for line in StringIO(self.stdout.getvalue())]
        self.assertEqual(len(lines), len(CLUSTERS_BY_ID) - 1)


<<<<<<< HEAD
class FindLongRunningJobsTestCase(TestCase):
=======
class FindLongRunningJobsTestCase(MockEMRAndS3TestCase):
>>>>>>> 6c7848e1

    maxDiff = None  # show whole diff when tests fail

    def setUp(self):
        super(FindLongRunningJobsTestCase, self).setUp()

        for cluster in CLUSTERS:
            self.add_mock_emr_cluster(cluster)

    def find_long_running_jobs(self, cluster_summaries, min_time, now):
        emr_conn = self.connect_emr()

        return find_long_running_jobs(
            emr_conn,
            cluster_summaries,
            min_time=min_time,
            now=now)

    def test_starting(self):
        self.assertEqual(
            list(self.find_long_running_jobs(
                [CLUSTER_SUMMARIES_BY_ID['j-STARTING']],
                min_time=timedelta(hours=1),
                now=datetime(2010, 6, 6, 4)
            )),
            [{'cluster_id': u'j-STARTING',
              'name': u'mr_grieving',
              'state': u'STARTING',
              'time': timedelta(hours=3, minutes=55)}])

    def test_bootstrapping(self):
        self.assertEqual(
            list(self.find_long_running_jobs(
                [CLUSTER_SUMMARIES_BY_ID['j-BOOTSTRAPPING']],
                min_time=timedelta(hours=1),
                now=datetime(2010, 6, 6, 4)
            )),
            [{'cluster_id': u'j-BOOTSTRAPPING',
              'name': u'mr_grieving',
              'state': u'BOOTSTRAPPING',
              'time': timedelta(hours=3, minutes=55)}])

    def test_running_one_step(self):
        self.assertEqual(
            list(self.find_long_running_jobs(
                [CLUSTER_SUMMARIES_BY_ID['j-RUNNING1STEP']],
                min_time=timedelta(hours=1),
                now=datetime(2010, 6, 6, 4)
            )),
            [{'cluster_id': u'j-RUNNING1STEP',
              'name': u'mr_denial: Step 1 of 5',
              'state': u'RUNNING',
              'time': timedelta(hours=3, minutes=40)}])

        # job hasn't been running for 1 day
        self.assertEqual(
            list(self.find_long_running_jobs(
                [CLUSTER_SUMMARIES_BY_ID['j-RUNNING1STEP']],
                min_time=timedelta(days=1),
                now=datetime(2010, 6, 6, 4)
            )),
            [])

    def test_running_two_steps(self):
        self.assertEqual(
            list(self.find_long_running_jobs(
                [CLUSTER_SUMMARIES_BY_ID['j-RUNNING2STEPS']],
                min_time=timedelta(hours=1),
                now=datetime(2010, 6, 6, 4)
            )),
            [{'cluster_id': u'j-RUNNING2STEPS',
              'name': u'mr_anger: Step 2 of 5',
              'state': u'RUNNING',
              'time': timedelta(hours=3, minutes=30)}])

        # job hasn't been running for 1 day
        self.assertEqual(
            list(self.find_long_running_jobs(
                [CLUSTER_SUMMARIES_BY_ID['j-RUNNING2STEPS']],
                min_time=timedelta(days=1),
                now=datetime(2010, 6, 6, 4)
            )),
            [])

    def test_running_and_pending(self):
        self.assertEqual(
            list(self.find_long_running_jobs(
                [CLUSTER_SUMMARIES_BY_ID['j-RUNNINGANDPENDING']],
                min_time=timedelta(hours=1),
                now=datetime(2010, 6, 6, 4)
            )),
            [{'cluster_id': u'j-RUNNINGANDPENDING',
              'name': u'mr_anger: Step 2 of 5',
              'state': u'RUNNING',
              'time': timedelta(hours=3, minutes=30)}])

        # job hasn't been running for 1 day
        self.assertEqual(
            list(self.find_long_running_jobs(
                [CLUSTER_SUMMARIES_BY_ID['j-RUNNINGANDPENDING']],
                min_time=timedelta(days=1),
                now=datetime(2010, 6, 6, 4)
            )),
            [])

    def test_pending_one_step(self):
        self.assertEqual(
            list(self.find_long_running_jobs(
                [CLUSTER_SUMMARIES_BY_ID['j-PENDING1STEP']],
                min_time=timedelta(hours=1),
                now=datetime(2010, 6, 6, 4)
            )),
            [{'cluster_id': u'j-PENDING1STEP',
              'name': u'mr_bargaining: Step 3 of 5',
              'state': u'PENDING',
              'time': timedelta(hours=3, minutes=45)}])

        # job hasn't been running for 1 day
        self.assertEqual(
            list(self.find_long_running_jobs(
                [CLUSTER_SUMMARIES_BY_ID['j-PENDING1STEP']],
                min_time=timedelta(days=1),
                now=datetime(2010, 6, 6, 4)
            )),
            [])

    def test_pending_two_steps(self):
        self.assertEqual(
            list(self.find_long_running_jobs(
                [CLUSTER_SUMMARIES_BY_ID['j-PENDING2STEPS']],
                min_time=timedelta(hours=1),
                now=datetime(2010, 6, 6, 4)
            )),
            [{'cluster_id': u'j-PENDING2STEPS',
              'name': u'mr_depression: Step 4 of 5',
              'state': u'PENDING',
              'time': timedelta(hours=3, minutes=25)}])

        # job hasn't been running for 1 day
        self.assertEqual(
            list(self.find_long_running_jobs(
                [CLUSTER_SUMMARIES_BY_ID['j-PENDING2STEPS']],
                min_time=timedelta(days=1),
                now=datetime(2010, 6, 6, 4)
            )),
            [])

    def test_completed(self):
        self.assertEqual(
            list(self.find_long_running_jobs(
                [CLUSTER_SUMMARIES_BY_ID['j-COMPLETED']],
                min_time=timedelta(hours=1),
                now=datetime(2010, 6, 6, 4)
            )),
            []
        )

    def test_all_together(self):
        self.assertEqual(
            list(self.find_long_running_jobs(
                CLUSTERS,
                min_time=timedelta(hours=1),
                now=datetime(2010, 6, 6, 4)
            )),
            [{'cluster_id': u'j-STARTING',
              'name': u'mr_grieving',
              'state': u'STARTING',
              'time': timedelta(hours=3, minutes=55)},
             {'cluster_id': u'j-BOOTSTRAPPING',
              'name': u'mr_grieving',
              'state': u'BOOTSTRAPPING',
              'time': timedelta(hours=3, minutes=55)},
             {'cluster_id': u'j-RUNNING1STEP',
              'name': u'mr_denial: Step 1 of 5',
              'state': u'RUNNING',
              'time': timedelta(hours=3, minutes=40)},
             {'cluster_id': u'j-RUNNING2STEPS',
              'name': u'mr_anger: Step 2 of 5',
              'state': u'RUNNING',
              'time': timedelta(hours=3, minutes=30)},
             {'cluster_id': u'j-RUNNINGANDPENDING',
              'name': u'mr_anger: Step 2 of 5',
              'state': u'RUNNING',
              'time': timedelta(hours=3, minutes=30)},
             {'cluster_id': u'j-PENDING1STEP',
              'name': u'mr_bargaining: Step 3 of 5',
              'state': u'PENDING',
              'time': timedelta(hours=3, minutes=45)},
             {'cluster_id': u'j-PENDING2STEPS',
              'name': u'mr_depression: Step 4 of 5',
              'state': u'PENDING',
              'time': timedelta(hours=3, minutes=25)}])<|MERGE_RESOLUTION|>--- conflicted
+++ resolved
@@ -17,23 +17,13 @@
 from datetime import datetime
 from datetime import timedelta
 
-<<<<<<< HEAD
-from mrjob.emr import EMRJobRunner
 from mrjob.py2 import StringIO
 from mrjob.tools.emr.report_long_jobs import find_long_running_jobs
 from mrjob.tools.emr.report_long_jobs import main
 
 from tests.mockboto import MockEmrObject
-from tests.py2 import TestCase
 from tests.mockboto import MockBotoTestCase
 
-JOB_FLOWS = [
-=======
-from mrjob.tools.emr.report_long_jobs import find_long_running_jobs
-from mrjob.tools.emr.report_long_jobs import main
-from tests.mockboto import MockEmrObject
-from tests.test_emr import MockEMRAndS3TestCase
-
 CLUSTERS = [
     MockEmrObject(
         id='j-STARTING',
@@ -46,7 +36,6 @@
         ),
         _steps=[],
     ),
->>>>>>> 6c7848e1
     MockEmrObject(
         id='j-BOOTSTRAPPING',
         name='mr_grieving',
@@ -264,11 +253,8 @@
         self.assertEqual(len(lines), len(CLUSTERS_BY_ID) - 1)
 
 
-<<<<<<< HEAD
-class FindLongRunningJobsTestCase(TestCase):
-=======
-class FindLongRunningJobsTestCase(MockEMRAndS3TestCase):
->>>>>>> 6c7848e1
+
+class FindLongRunningJobsTestCase(MockBotoTestCase):
 
     maxDiff = None  # show whole diff when tests fail
 
