# Copyright 2009-2012 Yelp
# Copyright 2013 David Marin
# Copyright 2014 Shusen Liu
# Copyright 2015 Yelp
#
# Licensed under the Apache License, Version 2.0 (the "License");
# you may not use this file except in compliance with the License.
# You may obtain a copy of the License at
#
# http://www.apache.org/licenses/LICENSE-2.0
#
# Unless required by applicable law or agreed to in writing, software
# distributed under the License is distributed on an "AS IS" BASIS,
# WITHOUT WARRANTIES OR CONDITIONS OF ANY KIND, either express or implied.
# See the License for the specific language governing permissions and
# limitations under the License.
"""Test the hadoop job runner."""
import getpass
import os
import pty
from io import BytesIO
from subprocess import CalledProcessError
from subprocess import check_call

from mrjob.hadoop import HadoopJobRunner
from mrjob.hadoop import find_hadoop_streaming_jar
from mrjob.hadoop import fully_qualify_hdfs_path
from mrjob.py2 import PY2
from mrjob.util import bash_wrap
from mrjob.util import shlex_split

from tests.mockhadoop import create_mock_hadoop_script
from tests.mockhadoop import add_mock_hadoop_output
from tests.mr_jar_and_streaming import MRJarAndStreaming
from tests.mr_just_a_jar import MRJustAJar
from tests.mr_two_step_hadoop_format_job import MRTwoStepJob
from tests.py2 import TestCase
from tests.py2 import patch
from tests.quiet import logger_disabled
from tests.sandbox import EmptyMrjobConfTestCase
from tests.sandbox import SandboxedTestCase

# used to match command lines
if PY2:
    PYTHON_BIN = 'python'
else:
    PYTHON_BIN = 'python3'


class TestFullyQualifyHDFSPath(TestCase):

    def test_empty(self):
        with patch('getpass.getuser') as getuser:
            getuser.return_value = 'dave'
            self.assertEqual(fully_qualify_hdfs_path(''), 'hdfs:///user/dave/')

    def test_relative_path(self):
        with patch('getpass.getuser') as getuser:
            getuser.return_value = 'dave'
            self.assertEqual(fully_qualify_hdfs_path('path/to/chocolate'),
                             'hdfs:///user/dave/path/to/chocolate')

    def test_absolute_path(self):
        self.assertEqual(fully_qualify_hdfs_path('/path/to/cheese'),
                         'hdfs:///path/to/cheese')

    def test_hdfs_uri(self):
        self.assertEqual(fully_qualify_hdfs_path('hdfs://host/path/'),
                         'hdfs://host/path/')

    def test_s3n_uri(self):
        self.assertEqual(fully_qualify_hdfs_path('s3n://bucket/oh/noes'),
                         's3n://bucket/oh/noes')

    def test_other_uri(self):
        self.assertEqual(fully_qualify_hdfs_path('foo://bar/baz'),
                         'foo://bar/baz')


class TestHadoopHomeRegression(SandboxedTestCase):

    def test_hadoop_home_regression(self):
        # kill $HADOOP_HOME if it exists
        try:
            del os.environ['HADOOP_HOME']
        except KeyError:
            pass

        with patch('mrjob.hadoop.find_hadoop_streaming_jar',
                   return_value='some.jar'):
            HadoopJobRunner(hadoop_home=self.tmp_dir, conf_paths=[])


class TestFindHadoopStreamingJar(SandboxedTestCase):

    def test_find_hadoop_streaming_jar(self):
        # not just any jar will do
        with patch.object(os, 'walk', return_value=[
            ('/some_dir', None, 'mason.jar')]):
            self.assertEqual(find_hadoop_streaming_jar('/some_dir'), None)

        # should match streaming jar
        with patch.object(os, 'walk', return_value=[
            ('/some_dir', None, 'hadoop-0.20.2-streaming.jar')]):
            self.assertEqual(find_hadoop_streaming_jar('/some_dir'), None)

        # shouldn't find anything in an empty dir
        with patch.object(os, 'walk', return_value=[]):
            self.assertEqual(find_hadoop_streaming_jar('/some_dir'), None)


class MockHadoopTestCase(SandboxedTestCase):

    def setUp(self):
        super(MockHadoopTestCase, self).setUp()
        # setup fake hadoop home
        hadoop_home = self.makedirs('mock_hadoop_home')
        os.environ['HADOOP_HOME'] = hadoop_home
        os.environ['MOCK_HADOOP_VERSION'] = "1.2.0"

        # make fake hadoop binary
        os.mkdir(os.path.join(hadoop_home, 'bin'))
        self.hadoop_bin = os.path.join(hadoop_home, 'bin', 'hadoop')
        create_mock_hadoop_script(self.hadoop_bin)

        # make fake streaming jar
        os.makedirs(os.path.join(hadoop_home, 'contrib', 'streaming'))
        streaming_jar_path = os.path.join(
            hadoop_home, 'contrib', 'streaming', 'hadoop-0.X.Y-streaming.jar')
        open(streaming_jar_path, 'w').close()

        # set up fake HDFS
        mock_hdfs_root = self.makedirs('mock_hdfs_root')
        os.environ['MOCK_HDFS_ROOT'] = mock_hdfs_root

        # make fake output dir
        mock_output_dir = self.makedirs('mock_hadoop_output')
        os.environ['MOCK_HADOOP_OUTPUT'] = mock_output_dir

        # set up cmd log
        mock_log_path = self.makefile('mock_hadoop_logs', '')
        os.environ['MOCK_HADOOP_LOG'] = mock_log_path

        # make sure the fake hadoop binaries can find mrjob
        self.add_mrjob_to_pythonpath()


class HadoopJobRunnerEndToEndTestCase(MockHadoopTestCase):

    def _test_end_to_end(self, args=()):
        # read from STDIN, a local file, and a remote file
        stdin = BytesIO(b'foo\nbar\n')

        local_input_path = os.path.join(self.tmp_dir, 'input')
        with open(local_input_path, 'w') as local_input_file:
            local_input_file.write('bar\nqux\n')

        input_to_upload = os.path.join(self.tmp_dir, 'remote_input')
        with open(input_to_upload, 'w') as input_to_upload_file:
            input_to_upload_file.write('foo\n')
        remote_input_path = 'hdfs:///data/foo'
        check_call([self.hadoop_bin,
                    'fs', '-put', input_to_upload, remote_input_path])

        # doesn't matter what the intermediate output is; just has to exist.
        add_mock_hadoop_output([b''])
        add_mock_hadoop_output([b'1\t"qux"\n2\t"bar"\n',
                                b'2\t"foo"\n5\tnull\n'])

        mr_job = MRTwoStepJob(['-r', 'hadoop', '-v',
                               '--no-conf', '--hadoop-arg', '-libjar',
                               '--hadoop-arg', 'containsJars.jar'] + list(args)
                              + ['-', local_input_path, remote_input_path]
                              + ['--jobconf', 'x=y'])
        mr_job.sandbox(stdin=stdin)

        local_tmp_dir = None
        results = []

        with mr_job.make_runner() as runner:
            assert isinstance(runner, HadoopJobRunner)

            runner.run()

            for line in runner.stream_output():
                key, value = mr_job.parse_output_line(line)
                results.append((key, value))

            local_tmp_dir = runner._get_local_tmp_dir()
            # make sure cleanup hasn't happened yet
            assert os.path.exists(local_tmp_dir)
            assert any(runner.ls(runner.get_output_dir()))

            # make sure we're writing to the correct path in HDFS
            hdfs_root = os.environ['MOCK_HDFS_ROOT']
            self.assertEqual(sorted(os.listdir(hdfs_root)), ['data', 'user'])
            home_dir = os.path.join(hdfs_root, 'user', getpass.getuser())
            self.assertEqual(os.listdir(home_dir), ['tmp'])
            self.assertEqual(os.listdir(os.path.join(home_dir, 'tmp')),
                             ['mrjob'])
            self.assertEqual(runner._opts['hadoop_extra_args'],
                             ['-libjar', 'containsJars.jar'])

            # make sure mrjob.tar.gz is was uploaded
            self.assertTrue(os.path.exists(runner._mrjob_tar_gz_path))
            self.assertIn(runner._mrjob_tar_gz_path,
                          runner._upload_mgr.path_to_uri())

            # make sure setup script exists, and mrjob.tar.gz is added
            # to PYTHONPATH in it
            self.assertTrue(os.path.exists(runner._setup_wrapper_script_path))
            self.assertIn(runner._setup_wrapper_script_path,
                          runner._upload_mgr.path_to_uri())
            mrjob_tar_gz_name = runner._working_dir_mgr.name(
                'archive', runner._mrjob_tar_gz_path)
            with open(runner._setup_wrapper_script_path) as wrapper:
                self.assertTrue(any(
                    ('export PYTHONPATH' in line and mrjob_tar_gz_name in line)
                    for line in wrapper))

        self.assertEqual(sorted(results),
                         [(1, 'qux'), (2, 'bar'), (2, 'foo'), (5, None)])

        # make sure we called hadoop the way we expected
        with open(os.environ['MOCK_HADOOP_LOG']) as mock_log:
            hadoop_cmd_args = [shlex_split(cmd) for cmd in mock_log]

        jar_cmd_args = [cmd_args for cmd_args in hadoop_cmd_args
                        if cmd_args[:1] == ['jar']]
        self.assertEqual(len(jar_cmd_args), 2)
        step_0_args, step_1_args = jar_cmd_args

        # check input/output format
        self.assertIn('-inputformat', step_0_args)
        self.assertNotIn('-outputformat', step_0_args)
        self.assertNotIn('-inputformat', step_1_args)
        self.assertIn('-outputformat', step_1_args)

        # make sure -libjar extra arg comes before -mapper
        for args in (step_0_args, step_1_args):
            self.assertIn('-libjar', args)
            self.assertIn('-mapper', args)
            self.assertLess(args.index('-libjar'), args.index('-mapper'))

        # make sure -jobconf made it through
        self.assertIn('-D', step_0_args)
        self.assertIn('x=y', step_0_args)
        self.assertIn('-D', step_1_args)
        # job overrides jobconf in step 1
        self.assertIn('x=z', step_1_args)

        # make sure cleanup happens
        assert not os.path.exists(local_tmp_dir)
        assert not any(runner.ls(runner.get_output_dir()))

    def test_end_to_end(self):
        self._test_end_to_end()

    def test_end_to_end_with_explicit_hadoop_bin(self):
        self._test_end_to_end(['--hadoop-bin', self.hadoop_bin])

    def test_end_to_end_without_pty_fork(self):
        with patch.object(pty, 'fork', side_effect=OSError()):
            self._test_end_to_end()

    def test_end_to_end_with_disabled_input_path_check(self):
        self._test_end_to_end(['--no-check-input-paths'])


class StreamingArgsTestCase(EmptyMrjobConfTestCase):

    MRJOB_CONF_CONTENTS = {'runners': {'hadoop': {
        'hadoop_home': 'kansas',
        'hadoop_streaming_jar': 'binks.jar.jar',
    }}}

    def setUp(self):
        super(StreamingArgsTestCase, self).setUp()
        self.runner = HadoopJobRunner(
            hadoop_bin='hadoop', hadoop_streaming_jar='streaming.jar',
            mr_job_script='my_job.py', stdin=BytesIO())
        self.runner._add_job_files_for_upload()

        self.runner._hadoop_version='0.20.204'
<<<<<<< HEAD
        self.start(patch.object(self.runner, '_new_upload_args',
                                return_value=['new_upload_args']))
        self.start(patch.object(self.runner, '_old_upload_args',
                                return_value=['old_upload_args']))
        self.start(patch.object(self.runner, '_hadoop_args_for_step',
                                return_value=['hadoop_args_for_step']))
        self.start(patch.object(self.runner, '_hdfs_step_input_files',
                                return_value=['hdfs_step_input_files']))
        self.start(patch.object(self.runner, '_hdfs_step_output_dir',
                                return_value='hdfs_step_output_dir'))
=======
        self.simple_patch(self.runner, '_upload_args',
                          return_value=['new_upload_args'])
        self.simple_patch(self.runner, '_pre_0_20_upload_args',
                          return_value=['old_upload_args'])
        self.simple_patch(self.runner, '_hadoop_args_for_step',
                          return_value=['hadoop_args_for_step'])
        self.simple_patch(self.runner, '_hdfs_step_input_files',
                          return_value=['hdfs_step_input_files'])
        self.simple_patch(self.runner, '_hdfs_step_output_dir',
                          return_value='hdfs_step_output_dir')
>>>>>>> 6c7848e1
        self.runner._script_path = 'my_job.py'

        self._new_basic_args = [
            'hadoop', 'jar', 'streaming.jar',
             'new_upload_args', 'hadoop_args_for_step',
             '-input', 'hdfs_step_input_files',
             '-output', 'hdfs_step_output_dir']

        self._old_basic_args = [
            'hadoop', 'jar', 'streaming.jar',
             'hadoop_args_for_step',
             '-input', 'hdfs_step_input_files',
             '-output', 'hdfs_step_output_dir',
             'old_upload_args']

    def _assert_streaming_step(self, step, args):
        self.runner._steps = [step]
        self.assertEqual(
            self.runner._args_for_streaming_step(0),
            self._new_basic_args + args)

    def _assert_streaming_step_old(self, step, args):
        self.runner._hadoop_version = '0.18'
        self.runner._steps = [step]
        self.assertEqual(
            self.runner._args_for_streaming_step(0),
            self._old_basic_args + args)

    def test_basic_mapper(self):
        self._assert_streaming_step(
            {
                'type': 'streaming',
                'mapper': {
                    'type': 'script',
                },
            },
            ['-mapper',
             PYTHON_BIN + ' my_job.py --step-num=0 --mapper',
             '-jobconf',
             'mapred.reduce.tasks=0'])

    def test_basic_reducer(self):
        self._assert_streaming_step(
            {
                'type': 'streaming',
                'reducer': {
                    'type': 'script',
                },
            },
            ['-mapper',
             'cat',
             '-reducer',
             PYTHON_BIN + ' my_job.py --step-num=0 --reducer'])

    def test_pre_filters(self):
        self._assert_streaming_step(
            {
                'type': 'streaming',
                'mapper': {
                    'type': 'script',
                    'pre_filter': 'grep anything',
                },
                'combiner': {
                    'type': 'script',
                    'pre_filter': 'grep nothing',
                },
                'reducer': {
                    'type': 'script',
                    'pre_filter': 'grep something',
                },
            },
            ["-mapper",
             "bash -c 'grep anything | " + PYTHON_BIN +
             " my_job.py --step-num=0 --mapper'",
             "-combiner",
             "bash -c 'grep nothing | " + PYTHON_BIN +
             " my_job.py --step-num=0 --combiner'",
             "-reducer",
             "bash -c 'grep something | " + PYTHON_BIN +
             " my_job.py --step-num=0 --reducer'"])

    def test_combiner_018(self):
        self._assert_streaming_step_old(
            {
                'type': 'streaming',
                'mapper': {
                    'type': 'command',
                    'command': 'cat',
                },
                'combiner': {
                    'type': 'script',
                },
            },
            ["-mapper",
             "bash -c 'cat | sort | " + PYTHON_BIN +
             " my_job.py --step-num=0 --combiner'",
             '-jobconf', 'mapred.reduce.tasks=0'])

    def test_pre_filters_018(self):
        self._assert_streaming_step_old(
            {
                'type': 'streaming',
                'mapper': {
                    'type': 'script',
                    'pre_filter': 'grep anything',
                },
                'combiner': {
                    'type': 'script',
                    'pre_filter': 'grep nothing',
                },
                'reducer': {
                    'type': 'script',
                    'pre_filter': 'grep something',
                },
            },
            ['-mapper',
             "bash -c 'grep anything | " + PYTHON_BIN +
             " my_job.py --step-num=0"
             " --mapper | sort | grep nothing | " + PYTHON_BIN +
             " my_job.py --step-num=0 --combiner'",
             '-reducer',
             "bash -c 'grep something | " + PYTHON_BIN +
             " my_job.py --step-num=0 --reducer'"])

    def test_pre_filter_escaping(self):
        # ESCAPE ALL THE THINGS!!!
        self._assert_streaming_step(
            {
                'type': 'streaming',
                'mapper': {
                    'type': 'script',
                    'pre_filter': bash_wrap("grep 'anything'"),
                },
            },
            ['-mapper',
             "bash -c 'bash -c '\\''grep"
             " '\\''\\'\\'''\\''anything'\\''\\'\\'''\\'''\\'' | " +
             PYTHON_BIN +
             " my_job.py --step-num=0 --mapper'",
             '-jobconf', 'mapred.reduce.tasks=0'])


class JarStepTestCase(MockHadoopTestCase):

    def test_local_jar(self):
        fake_jar = os.path.join(self.tmp_dir, 'fake.jar')
        open(fake_jar, 'w').close()

        job = MRJustAJar(['-r', 'hadoop', '--jar', fake_jar])
        job.sandbox()

        with job.make_runner() as runner:
            runner.run()

        with open(os.environ['MOCK_HADOOP_LOG']) as hadoop_log:
            hadoop_jar_lines = [line for line in hadoop_log
                                if line.startswith('jar ')]
            self.assertEqual(len(hadoop_jar_lines), 1)
            self.assertEqual(hadoop_jar_lines[0].rstrip(), 'jar ' + fake_jar)

    def test_hdfs_jar_uri(self):
        # this could change, but for now, we pass URIs straight through
        mock_hdfs_jar = os.path.join(os.environ['MOCK_HDFS_ROOT'], 'fake.jar')
        open(mock_hdfs_jar, 'w').close()

        jar_uri = 'hdfs:///fake.jar'

        job = MRJustAJar(['-r', 'hadoop', '--jar', jar_uri])
        job.sandbox()

        with job.make_runner() as runner:
            with logger_disabled('mrjob.hadoop'):
                # `hadoop jar` doesn't actually accept URIs
                self.assertRaises(CalledProcessError, runner.run)

        with open(os.environ['MOCK_HADOOP_LOG']) as hadoop_log:
            hadoop_jar_lines = [
                line for line in hadoop_log if line.startswith('jar ')]
            self.assertEqual(len(hadoop_jar_lines), 1)
            self.assertEqual(hadoop_jar_lines[0].rstrip(), 'jar ' + jar_uri)

    def test_input_output_interpolation(self):
        fake_jar = os.path.join(self.tmp_dir, 'fake.jar')
        open(fake_jar, 'w').close()
        input1 = os.path.join(self.tmp_dir, 'input1')
        open(input1, 'w').close()
        input2 = os.path.join(self.tmp_dir, 'input2')
        open(input2, 'w').close()

        job = MRJarAndStreaming(
            ['-r', 'hadoop', '--jar', fake_jar, input1, input2])
        job.sandbox()

        add_mock_hadoop_output([b''])  # need this for streaming step

        with job.make_runner() as runner:
            runner.run()

            with open(os.environ['MOCK_HADOOP_LOG']) as hadoop_log:
                hadoop_jar_lines = [
                    line for line in hadoop_log if line.startswith('jar ')]

                self.assertEqual(len(hadoop_jar_lines), 2)
                jar_args = hadoop_jar_lines[0].rstrip().split()
                streaming_args = hadoop_jar_lines[1].rstrip().split()

                self.assertEqual(len(jar_args), 5)
                self.assertEqual(jar_args[0], 'jar')
                self.assertEqual(jar_args[1], fake_jar)
                self.assertEqual(jar_args[2], 'stuff')

                # check input is interpolated
                input_arg = ','.join(
                    runner._upload_mgr.uri(path) for path in (input1, input2))
                self.assertEqual(jar_args[3], input_arg)

                # check output of jar is input of next step
                jar_output_arg = jar_args[4]
                streaming_input_arg = streaming_args[
                    streaming_args.index('-input') + 1]
                self.assertEqual(jar_output_arg, streaming_input_arg)<|MERGE_RESOLUTION|>--- conflicted
+++ resolved
@@ -282,10 +282,9 @@
         self.runner._add_job_files_for_upload()
 
         self.runner._hadoop_version='0.20.204'
-<<<<<<< HEAD
-        self.start(patch.object(self.runner, '_new_upload_args',
+        self.start(patch.object(self.runner, '_upload_args',
                                 return_value=['new_upload_args']))
-        self.start(patch.object(self.runner, '_old_upload_args',
+        self.start(patch.object(self.runner, '_pre_0_20__upload_args',
                                 return_value=['old_upload_args']))
         self.start(patch.object(self.runner, '_hadoop_args_for_step',
                                 return_value=['hadoop_args_for_step']))
@@ -293,18 +292,6 @@
                                 return_value=['hdfs_step_input_files']))
         self.start(patch.object(self.runner, '_hdfs_step_output_dir',
                                 return_value='hdfs_step_output_dir'))
-=======
-        self.simple_patch(self.runner, '_upload_args',
-                          return_value=['new_upload_args'])
-        self.simple_patch(self.runner, '_pre_0_20_upload_args',
-                          return_value=['old_upload_args'])
-        self.simple_patch(self.runner, '_hadoop_args_for_step',
-                          return_value=['hadoop_args_for_step'])
-        self.simple_patch(self.runner, '_hdfs_step_input_files',
-                          return_value=['hdfs_step_input_files'])
-        self.simple_patch(self.runner, '_hdfs_step_output_dir',
-                          return_value='hdfs_step_output_dir')
->>>>>>> 6c7848e1
         self.runner._script_path = 'my_job.py'
 
         self._new_basic_args = [
